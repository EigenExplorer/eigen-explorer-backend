import 'dotenv/config'
import cron from 'node-cron'

import { seedAvs } from './seedAvs'
import { seedAvsOperators } from './seedAvsOperators'
import { seedOperators } from './seedOperators'
import { seedPods } from './seedPods'
import { seedStakers } from './seedStakers'
import { getNetwork, getViemClient } from './utils/viemClient'
import { seedBlockData } from './blocks/seedBlockData'
import { seedLogsAVSMetadata } from './events/seedLogsAVSMetadata'
import { seedLogsOperatorMetadata } from './events/seedLogsOperatorMetadata'
import { seedLogsOperatorAVSRegistrationStatus } from './events/seedLogsOperatorAVSRegistrationStatus'
import { seedLogsOperatorShares } from './events/seedLogsOperatorShares'
import { seedLogsStakerDelegation } from './events/seedLogsStakerDelegation'
import { seedLogsPodDeployed } from './events/seedLogsPodDeployed'
import { seedOperatorShares } from './seedOperatorShares'
import { seedValidators } from './seedValidators'
import { seedQueuedWithdrawals } from './seedWithdrawalsQueued'
import { seedCompletedWithdrawals } from './seedWithdrawalsCompleted'
import { seedLogsWithdrawalQueued } from './events/seedLogsWithdrawalQueued'
import { seedLogsWithdrawalCompleted } from './events/seedLogsWithdrawalCompleted'
import { seedLogsDeposit } from './events/seedLogsDeposit'
import { seedDeposits } from './seedDeposits'
import { seedLogsPodSharesUpdated } from './events/seedLogsPodSharesUpdated'
import { seedMetricsDeposit } from './metrics/seedMetricsDeposit'
import { seedMetricsWithdrawal } from './metrics/seedMetricsWithdrawal'
import { seedMetricsRestaking } from './metrics/seedMetricsRestaking'
import { seedStrategies } from './seedStrategies'
import { seedRestakedStrategies } from './seedAvsRestakedStrategies'
import { seedEthPricesDaily } from './seedEthPricesDaily'
import { seedMetricsEigenPods } from './metrics/seedMetricsEigenPods'
import { seedMetricsTvl } from './metrics/seedMetricsTvl'
import { monitorAvsMetrics } from './monitors/avsMetrics'
import { monitorOperatorMetrics } from './monitors/operatorMetrics'
import { seedAvsStrategyRewards } from './seedAvsStrategyRewards'
import { seedLogsAVSRewardsSubmission } from './events/seedLogsRewardsSubmissions'
<<<<<<< HEAD
=======
import { monitorAvsApy } from './monitors/avsApy'
import { monitorOperatorApy } from './monitors/operatorApy'
>>>>>>> aa38f197

console.log('Initializing Seeder ...')

// Constants
const MAX_RETRIES = 3
const RETRY_DELAY = 15 * 60
const UPDATE_FREQUENCY = getNetwork().testnet ? 720 : 240

// Locks
let isSeedingBlockData = false

function delay(seconds: number) {
	return new Promise((resolve) => setTimeout(resolve, seconds * 1000))
}

/**
 * Seed data
 *
 * @returns
 */
async function seedEigenData() {
	while (true) {
		try {
			const viemClient = getViemClient()
			const targetBlock = await viemClient.getBlockNumber()
			console.log(
				`\nSeeding data, every ${UPDATE_FREQUENCY} seconds, till block ${targetBlock}:`
			)

			// Seed block data with a global lock to prevent block-less updates
			isSeedingBlockData = true
			await seedBlockData(targetBlock)
			isSeedingBlockData = false

			await seedLogsAVSMetadata(targetBlock)
			await seedLogsOperatorMetadata(targetBlock)
			await seedLogsOperatorAVSRegistrationStatus(targetBlock)
			await seedLogsOperatorShares(targetBlock)
			await seedLogsStakerDelegation(targetBlock)
			await seedLogsPodDeployed(targetBlock)
			await seedLogsWithdrawalQueued(targetBlock)
			await seedLogsWithdrawalCompleted(targetBlock)
			await seedLogsDeposit(targetBlock)
			await seedLogsPodSharesUpdated(targetBlock)
			await seedLogsAVSRewardsSubmission(targetBlock)

			await seedAvs()
			await seedOperators()
			await seedAvsOperators()
			await seedStakers()
			await seedOperatorShares()
			await seedQueuedWithdrawals()
			await seedCompletedWithdrawals()
			await seedDeposits()
			await seedPods()
			await seedValidators()
			await seedAvsStrategyRewards()

			await monitorAvsMetrics()
			await monitorOperatorMetrics()
		} catch (error) {
			console.log('Failed to seed data at:', Date.now())
			console.log(error)

			isSeedingBlockData = false
		}

		await delay(UPDATE_FREQUENCY)
	}
}

/**
 * Seed daily data
 *
 * @param retryCount
 * @returns
 */
async function seedEigenDailyData(retryCount = 0) {
	try {
		console.log('\nSeeding daily data ...')

		if (isSeedingBlockData) {
			console.log('Block data is being seeded. Retrying in 15 minutes...')
			setTimeout(() => seedEigenDailyData(retryCount), RETRY_DELAY * 1000)
			return
		}

		await seedStrategies()
		await seedEthPricesDaily()
		await seedRestakedStrategies()

		await seedMetricsDeposit()
		await seedMetricsWithdrawal()
		await seedMetricsRestaking()
		await seedMetricsEigenPods()
		await seedMetricsTvl()

		console.log('Daily data seeding completed successfully.')
	} catch (error) {
		console.log(`Failed to seed daily data at: ${Date.now()}`)
		console.log(error)

		if (retryCount < MAX_RETRIES) {
			console.log(
				`Retrying in 15 minutes... (Attempt ${
					retryCount + 1
				} of ${MAX_RETRIES})`
			)
			setTimeout(() => seedEigenDailyData(retryCount + 1), RETRY_DELAY * 1000)
		} else {
			console.log('Max retries reached. Daily data seeding failed.')
		}
	}
}

/**
 * Seed APY data
 *
 * @param retryCount
 * @returns
 */
async function seedApyData(retryCount = 0) {
	try {
		console.log('\nSeeding APY data ...')

		if (isSeedingBlockData) {
			console.log('Block data is being seeded. Retrying in 15 minutes...')
			setTimeout(() => seedEigenDailyData(retryCount), RETRY_DELAY * 1000)
			return
		}

		await monitorAvsApy()
		await monitorOperatorApy()

		console.log('Avs and Operator APY seeding completed successfully.')
	} catch (error) {
		console.log(`Failed to seed Avs and Operator APY data at: ${Date.now()}`)
		console.log(error)

		if (retryCount < MAX_RETRIES) {
			console.log(
				`Retrying in 15 minutes... (Attempt ${
					retryCount + 1
				} of ${MAX_RETRIES})`
			)
			setTimeout(() => seedEigenDailyData(retryCount + 1), RETRY_DELAY * 1000)
		} else {
			console.log('Max retries reached. Avs and Operator APY seeding failed.')
		}
	}
}

// Start seeding data instantly
seedEigenData()

<<<<<<< HEAD
// Schedule seedEigenDailyData to run at 5 minutes past midnight every day
cron.schedule('5 0 * * *', () => seedEigenDailyData())
=======
// Schedule seedEigenDailyData to run at 1 minute past midnight every day
cron.schedule('1 0 * * *', () => seedEigenDailyData())

// Schedule seedApyData to run at 1 minute past midnight & noon every day
cron.schedule('1 0,12 * * *', () => seedApyData())
>>>>>>> aa38f197
<|MERGE_RESOLUTION|>--- conflicted
+++ resolved
@@ -35,11 +35,8 @@
 import { monitorOperatorMetrics } from './monitors/operatorMetrics'
 import { seedAvsStrategyRewards } from './seedAvsStrategyRewards'
 import { seedLogsAVSRewardsSubmission } from './events/seedLogsRewardsSubmissions'
-<<<<<<< HEAD
-=======
 import { monitorAvsApy } from './monitors/avsApy'
 import { monitorOperatorApy } from './monitors/operatorApy'
->>>>>>> aa38f197
 
 console.log('Initializing Seeder ...')
 
@@ -69,6 +66,8 @@
 				`\nSeeding data, every ${UPDATE_FREQUENCY} seconds, till block ${targetBlock}:`
 			)
 
+			console.time('Seeded data in')
+
 			// Seed block data with a global lock to prevent block-less updates
 			isSeedingBlockData = true
 			await seedBlockData(targetBlock)
@@ -100,6 +99,8 @@
 
 			await monitorAvsMetrics()
 			await monitorOperatorMetrics()
+
+			console.timeEnd('Seeded data in')
 		} catch (error) {
 			console.log('Failed to seed data at:', Date.now())
 			console.log(error)
@@ -127,6 +128,8 @@
 			return
 		}
 
+		console.time('Seeded daily data in')
+
 		await seedStrategies()
 		await seedEthPricesDaily()
 		await seedRestakedStrategies()
@@ -137,7 +140,7 @@
 		await seedMetricsEigenPods()
 		await seedMetricsTvl()
 
-		console.log('Daily data seeding completed successfully.')
+		console.timeEnd('Seeded daily data in')
 	} catch (error) {
 		console.log(`Failed to seed daily data at: ${Date.now()}`)
 		console.log(error)
@@ -164,6 +167,7 @@
 async function seedApyData(retryCount = 0) {
 	try {
 		console.log('\nSeeding APY data ...')
+		console.time('Seeded APY data in')
 
 		if (isSeedingBlockData) {
 			console.log('Block data is being seeded. Retrying in 15 minutes...')
@@ -174,7 +178,7 @@
 		await monitorAvsApy()
 		await monitorOperatorApy()
 
-		console.log('Avs and Operator APY seeding completed successfully.')
+		console.timeEnd('Seeded APY data in')
 	} catch (error) {
 		console.log(`Failed to seed Avs and Operator APY data at: ${Date.now()}`)
 		console.log(error)
@@ -195,13 +199,8 @@
 // Start seeding data instantly
 seedEigenData()
 
-<<<<<<< HEAD
 // Schedule seedEigenDailyData to run at 5 minutes past midnight every day
 cron.schedule('5 0 * * *', () => seedEigenDailyData())
-=======
-// Schedule seedEigenDailyData to run at 1 minute past midnight every day
-cron.schedule('1 0 * * *', () => seedEigenDailyData())
-
-// Schedule seedApyData to run at 1 minute past midnight & noon every day
-cron.schedule('1 0,12 * * *', () => seedApyData())
->>>>>>> aa38f197
+
+// Schedule seedApyData to run at 5 minutes past 2am every day
+cron.schedule('5 2 * * *', () => seedApyData())