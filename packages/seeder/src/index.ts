import 'dotenv/config'
import cron from 'node-cron'

<<<<<<< HEAD
import { getViemClient } from './utils/viemClient'
=======
import { seedAvs } from './seedAvs'
import { seedAvsOperators } from './seedAvsOperators'
import { seedOperators } from './seedOperators'
import { seedPods } from './seedPods'
import { seedStakers } from './seedStakers'
import { getNetwork, getViemClient } from './utils/viemClient'
import { seedBlockData } from './blocks/seedBlockData'
>>>>>>> f990ffb5
import { seedLogsAVSMetadata } from './events/seedLogsAVSMetadata'
import { seedLogsOperatorMetadata } from './events/seedLogsOperatorMetadata'
import { seedLogsOperatorAVSRegistrationStatus } from './events/seedLogsOperatorAVSRegistrationStatus'
import { seedLogsOperatorShares } from './events/seedLogsOperatorShares'
import { seedLogsStakerDelegation } from './events/seedLogsStakerDelegation'
import { seedLogsPodDeployed } from './events/seedLogsPodDeployed'
import { seedLogsWithdrawalQueued } from './events/seedLogsWithdrawalQueued'
import { seedLogsWithdrawalCompleted } from './events/seedLogsWithdrawalCompleted'
import { seedLogsDeposit } from './events/seedLogsDeposit'
import { seedLogsPodSharesUpdated } from './events/seedLogsPodSharesUpdated'
import { seedLogsAVSRewardsSubmission } from './events/seedLogsRewardsSubmissions'
import { seedAvs } from './seedAvs'
import { seedAvsOperators } from './seedAvsOperators'
import { seedOperators } from './seedOperators'
import { seedPods } from './seedPods'
import { seedStakers } from './seedStakers'
import { seedBlockData } from './blocks/seedBlockData'
import { seedOperatorShares } from './seedOperatorShares'
import { seedValidators } from './seedValidators'
import { seedQueuedWithdrawals } from './seedWithdrawalsQueued'
import { seedCompletedWithdrawals } from './seedWithdrawalsCompleted'
import { seedDeposits } from './seedDeposits'
<<<<<<< HEAD
=======
import { seedLogsPodSharesUpdated } from './events/seedLogsPodSharesUpdated'
import { monitorAvsMetadata } from './monitors/avsMetadata'
import { monitorOperatorMetadata } from './monitors/operatorMetadata'
import { seedMetricsDeposit } from './metrics/seedMetricsDeposit'
import { seedMetricsWithdrawal } from './metrics/seedMetricsWithdrawal'
import { seedMetricsRestaking } from './metrics/seedMetricsRestaking'
>>>>>>> f990ffb5
import { seedStrategies } from './seedStrategies'
import { seedAvsStrategyRewards } from './seedAvsStrategyRewards'
import { seedRestakedStrategies } from './seedAvsRestakedStrategies'
import { seedEthPricesDaily } from './seedEthPricesDaily'
<<<<<<< HEAD
import { seedMetricsDepositHourly } from './metrics/seedMetricsDeposit'
import { seedMetricsWithdrawalHourly } from './metrics/seedMetricsWithdrawal'
import { seedMetricsRestakingHourly } from './metrics/seedMetricsRestaking'
import { seedMetricsEigenPodsHourly } from './metrics/seedMetricsEigenPods'
import { seedMetricsTvlHourly } from './metrics/seedMetricsTvl'
import { monitorAvsMetadata } from './monitors/avsMetadata'
import { monitorOperatorMetadata } from './monitors/operatorMetadata'
=======
import { seedMetricsEigenPods } from './metrics/seedMetricsEigenPods'
import { seedMetricsTvl } from './metrics/seedMetricsTvl'
>>>>>>> f990ffb5
import { monitorAvsMetrics } from './monitors/avsMetrics'
import { monitorOperatorMetrics } from './monitors/operatorMetrics'

console.log('Initializing Seeder ...')

// Constants
const MAX_RETRIES = 3
const RETRY_DELAY = 15 * 60
const UPDATE_FREQUENCY = getNetwork().testnet ? 600 : 240

// Locks
let isSeedingBlockData = false

function delay(seconds: number) {
	return new Promise((resolve) => setTimeout(resolve, seconds * 1000))
}

/**
 * Seed data
 * 
 * @returns
 */
async function seedEigenData() {
	while (true) {
		try {
			const viemClient = getViemClient()
			const targetBlock = await viemClient.getBlockNumber()
			console.log(`\nSeeding data, every ${UPDATE_FREQUENCY_INSTANT} seconds, till block ${targetBlock}:`)

			// Seed block data with a global lock to prevent block-less updates
			isSeedingBlockData = true
			await seedBlockData(targetBlock)
			isSeedingBlockData = false

			await seedLogsAVSMetadata(targetBlock)
			await seedLogsOperatorMetadata(targetBlock)
			await seedLogsOperatorAVSRegistrationStatus(targetBlock)
			await seedLogsOperatorShares(targetBlock)
			await seedLogsStakerDelegation(targetBlock)
			await seedLogsPodDeployed(targetBlock)
			await seedLogsWithdrawalQueued(targetBlock)
			await seedLogsWithdrawalCompleted(targetBlock)
			await seedLogsDeposit(targetBlock)
			await seedLogsPodSharesUpdated(targetBlock)
			await seedLogsAVSRewardsSubmission(targetBlock)

			await seedAvs()
			await seedOperators()
			await seedAvsOperators()
			await seedStakers()
			await seedOperatorShares()
			await seedQueuedWithdrawals()
			await seedCompletedWithdrawals()
			await seedDeposits()
			await seedPods()
			await seedValidators()
<<<<<<< HEAD
			await seedAvsStrategyRewards()
		} catch (error) {
			console.log('Failed to seed data at:', Date.now())
			console.log(error)
		}

		await delay(UPDATE_FREQUENCY_INSTANT)
	}
}

async function seedMetadata() {
	await delay(UPDATE_DELAY)

	while (true) {
		try {
			console.log('\nMonitoring metadata...')
=======
>>>>>>> f990ffb5

			await monitorAvsMetadata()
			await monitorOperatorMetadata()
			await monitorAvsMetrics()
			await monitorOperatorMetrics()
		} catch (error) {
			console.log('Failed to seed data at:', Date.now())
			console.log(error)

			isSeedingBlockData = false
		}

		await delay(UPDATE_FREQUENCY)
	}
}

/**
 * Seed daily data
 * 
 * @param retryCount 
 * @returns 
 */
async function seedEigenDailyData(retryCount = 0) {
	try {
		console.log('\nSeeding daily data ...')
		
		if (isSeedingBlockData) {
			console.log('Block data is being seeded. Retrying in 15 minutes...')
			setTimeout(() => seedEigenDailyData(retryCount), RETRY_DELAY * 1000)
			return
		}

		await seedStrategies()
		await seedEthPricesDaily()
		await seedRestakedStrategies()

		await seedMetricsDeposit()
		await seedMetricsWithdrawal()
		await seedMetricsRestaking()
		await seedMetricsEigenPods()
		await seedMetricsTvl()

		console.log('Daily data seeding completed successfully.')
	} catch (error) {
		console.log(`Failed to seed daily data at: ${Date.now()}`)
		console.log(error)

		if (retryCount < MAX_RETRIES) {
			console.log(`Retrying in 15 minutes... (Attempt ${retryCount + 1} of ${MAX_RETRIES})`)
			setTimeout(() => seedEigenDailyData(retryCount + 1), RETRY_DELAY * 1000)
		} else {
			console.log('Max retries reached. Daily data seeding failed.')
		}
	}
}

// Start seeding data instantly
seedEigenData()
<<<<<<< HEAD
seedMetadata()
seedEigenStrategiesData()
seedRestakedData()
seedMetricsData()
=======

// Schedule seedEigenDailyData to run at 1 minute past midnight every day
cron.schedule('1 0 * * *', () => seedEigenDailyData())
>>>>>>> f990ffb5
<|MERGE_RESOLUTION|>--- conflicted
+++ resolved
@@ -1,9 +1,6 @@
 import 'dotenv/config'
 import cron from 'node-cron'
 
-<<<<<<< HEAD
-import { getViemClient } from './utils/viemClient'
-=======
 import { seedAvs } from './seedAvs'
 import { seedAvsOperators } from './seedAvsOperators'
 import { seedOperators } from './seedOperators'
@@ -11,54 +8,31 @@
 import { seedStakers } from './seedStakers'
 import { getNetwork, getViemClient } from './utils/viemClient'
 import { seedBlockData } from './blocks/seedBlockData'
->>>>>>> f990ffb5
 import { seedLogsAVSMetadata } from './events/seedLogsAVSMetadata'
 import { seedLogsOperatorMetadata } from './events/seedLogsOperatorMetadata'
 import { seedLogsOperatorAVSRegistrationStatus } from './events/seedLogsOperatorAVSRegistrationStatus'
 import { seedLogsOperatorShares } from './events/seedLogsOperatorShares'
 import { seedLogsStakerDelegation } from './events/seedLogsStakerDelegation'
 import { seedLogsPodDeployed } from './events/seedLogsPodDeployed'
-import { seedLogsWithdrawalQueued } from './events/seedLogsWithdrawalQueued'
-import { seedLogsWithdrawalCompleted } from './events/seedLogsWithdrawalCompleted'
-import { seedLogsDeposit } from './events/seedLogsDeposit'
-import { seedLogsPodSharesUpdated } from './events/seedLogsPodSharesUpdated'
-import { seedLogsAVSRewardsSubmission } from './events/seedLogsRewardsSubmissions'
-import { seedAvs } from './seedAvs'
-import { seedAvsOperators } from './seedAvsOperators'
-import { seedOperators } from './seedOperators'
-import { seedPods } from './seedPods'
-import { seedStakers } from './seedStakers'
-import { seedBlockData } from './blocks/seedBlockData'
 import { seedOperatorShares } from './seedOperatorShares'
 import { seedValidators } from './seedValidators'
 import { seedQueuedWithdrawals } from './seedWithdrawalsQueued'
 import { seedCompletedWithdrawals } from './seedWithdrawalsCompleted'
+import { seedLogsWithdrawalQueued } from './events/seedLogsWithdrawalQueued'
+import { seedLogsWithdrawalCompleted } from './events/seedLogsWithdrawalCompleted'
+import { seedLogsDeposit } from './events/seedLogsDeposit'
 import { seedDeposits } from './seedDeposits'
-<<<<<<< HEAD
-=======
 import { seedLogsPodSharesUpdated } from './events/seedLogsPodSharesUpdated'
 import { monitorAvsMetadata } from './monitors/avsMetadata'
 import { monitorOperatorMetadata } from './monitors/operatorMetadata'
 import { seedMetricsDeposit } from './metrics/seedMetricsDeposit'
 import { seedMetricsWithdrawal } from './metrics/seedMetricsWithdrawal'
 import { seedMetricsRestaking } from './metrics/seedMetricsRestaking'
->>>>>>> f990ffb5
 import { seedStrategies } from './seedStrategies'
-import { seedAvsStrategyRewards } from './seedAvsStrategyRewards'
 import { seedRestakedStrategies } from './seedAvsRestakedStrategies'
 import { seedEthPricesDaily } from './seedEthPricesDaily'
-<<<<<<< HEAD
-import { seedMetricsDepositHourly } from './metrics/seedMetricsDeposit'
-import { seedMetricsWithdrawalHourly } from './metrics/seedMetricsWithdrawal'
-import { seedMetricsRestakingHourly } from './metrics/seedMetricsRestaking'
-import { seedMetricsEigenPodsHourly } from './metrics/seedMetricsEigenPods'
-import { seedMetricsTvlHourly } from './metrics/seedMetricsTvl'
-import { monitorAvsMetadata } from './monitors/avsMetadata'
-import { monitorOperatorMetadata } from './monitors/operatorMetadata'
-=======
 import { seedMetricsEigenPods } from './metrics/seedMetricsEigenPods'
 import { seedMetricsTvl } from './metrics/seedMetricsTvl'
->>>>>>> f990ffb5
 import { monitorAvsMetrics } from './monitors/avsMetrics'
 import { monitorOperatorMetrics } from './monitors/operatorMetrics'
 
@@ -86,7 +60,7 @@
 		try {
 			const viemClient = getViemClient()
 			const targetBlock = await viemClient.getBlockNumber()
-			console.log(`\nSeeding data, every ${UPDATE_FREQUENCY_INSTANT} seconds, till block ${targetBlock}:`)
+			console.log(`\nSeeding data, every ${UPDATE_FREQUENCY} seconds, till block ${targetBlock}:`)
 
 			// Seed block data with a global lock to prevent block-less updates
 			isSeedingBlockData = true
@@ -103,7 +77,6 @@
 			await seedLogsWithdrawalCompleted(targetBlock)
 			await seedLogsDeposit(targetBlock)
 			await seedLogsPodSharesUpdated(targetBlock)
-			await seedLogsAVSRewardsSubmission(targetBlock)
 
 			await seedAvs()
 			await seedOperators()
@@ -115,25 +88,6 @@
 			await seedDeposits()
 			await seedPods()
 			await seedValidators()
-<<<<<<< HEAD
-			await seedAvsStrategyRewards()
-		} catch (error) {
-			console.log('Failed to seed data at:', Date.now())
-			console.log(error)
-		}
-
-		await delay(UPDATE_FREQUENCY_INSTANT)
-	}
-}
-
-async function seedMetadata() {
-	await delay(UPDATE_DELAY)
-
-	while (true) {
-		try {
-			console.log('\nMonitoring metadata...')
-=======
->>>>>>> f990ffb5
 
 			await monitorAvsMetadata()
 			await monitorOperatorMetadata()
@@ -192,13 +146,6 @@
 
 // Start seeding data instantly
 seedEigenData()
-<<<<<<< HEAD
-seedMetadata()
-seedEigenStrategiesData()
-seedRestakedData()
-seedMetricsData()
-=======
 
 // Schedule seedEigenDailyData to run at 1 minute past midnight every day
-cron.schedule('1 0 * * *', () => seedEigenDailyData())
->>>>>>> f990ffb5
+cron.schedule('1 0 * * *', () => seedEigenDailyData())