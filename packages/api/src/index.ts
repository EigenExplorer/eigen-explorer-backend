import 'dotenv/config'
import './utils/bigint'

import express, { type Request, type Response } from 'express'
import cookieParser from 'cookie-parser'
import logger from 'morgan'
import helmet from 'helmet'
import cors from 'cors'
import apiRouter from './routes'
import { EigenExplorerApiError, handleAndReturnErrorResponse } from './schema/errors'
<<<<<<< HEAD
=======
import { rateLimiter } from './utils/auth'
>>>>>>> a0ce7985

const PORT = process.env.PORT ? Number.parseInt(process.env.PORT) : 3002

// Create express app
const app = express()

// App settings
app.use(helmet())
app.use(cors({ origin: '*' }))
app.use(logger('dev'))
app.use(express.json())
app.use(express.urlencoded({ extended: false }))
app.use(cookieParser())

// Routes
<<<<<<< HEAD
app.use('/', apiRouter)
=======
app.use('/', rateLimiter, apiRouter)
>>>>>>> a0ce7985

app.get('/favicon.ico', (req, res) => res.sendStatus(204))

// catch 404 and forward to error handler
app.use((req, res) => {
	const err = new EigenExplorerApiError({
		code: 'not_found',
		message: 'The requested route does not exist.'
	})
	handleAndReturnErrorResponse(req, res, err)
})

// error handler
app.use((err: Error, req: Request, res: Response) => {
	// set locals, only providing error in development
	res.locals.message = err.message
	res.locals.error = req.app.get('env') === 'development' ? err : {}

	// render the error page
	res.status(500)
	res.render('error')
})

// Start the server
app.listen(PORT, () => {
	console.log(`Server is running on port ${PORT}`)
})<|MERGE_RESOLUTION|>--- conflicted
+++ resolved
@@ -8,10 +8,7 @@
 import cors from 'cors'
 import apiRouter from './routes'
 import { EigenExplorerApiError, handleAndReturnErrorResponse } from './schema/errors'
-<<<<<<< HEAD
-=======
 import { rateLimiter } from './utils/auth'
->>>>>>> a0ce7985
 
 const PORT = process.env.PORT ? Number.parseInt(process.env.PORT) : 3002
 
@@ -27,11 +24,7 @@
 app.use(cookieParser())
 
 // Routes
-<<<<<<< HEAD
-app.use('/', apiRouter)
-=======
 app.use('/', rateLimiter, apiRouter)
->>>>>>> a0ce7985
 
 app.get('/favicon.ico', (req, res) => res.sendStatus(204))
 
