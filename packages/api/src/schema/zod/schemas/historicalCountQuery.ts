--- conflicted
+++ resolved
@@ -87,16 +87,9 @@
 export const HistoricalCountSchema = z
 	.object({
 		frequency: z
-<<<<<<< HEAD
-			.enum(['1h', '1d', '7d'])
-			.default('1h')
-			.describe('Frequency of data points')
-			.openapi({ example: '1h' }),
-=======
 			.enum(['1d', '7d'])
 			.default('1d')
 			.describe('Frequency of data points'),
->>>>>>> ccb3a307
 		variant: z
 			.enum(['discrete', 'cumulative'])
 			.default('cumulative')
