import express from 'express'
<<<<<<< HEAD
import { getAllOperators, getOperator, invalidateMetadata } from './operatorController'
=======
import {
	getAllOperators,
	getOperator,
	getAllOperatorAddresses,
	getOperatorRewards,
	invalidateMetadata
} from './operatorController'
import { authenticateJWT } from '../../utils/jwtUtils'
>>>>>>> ccb3a307

import routeCache from 'route-cache'

const router = express.Router()

// API routes for /operators

router.get('/addresses', routeCache.cacheSeconds(120), getAllOperatorAddresses)

/**
 * @openapi
 * /operators:
 *   get:
 *     summary: Retrieve all operators
 *     description: Returns all operator records. This endpoint supports pagination.
 *     tags:
 *       - Operators
 *     parameters:
 *       - in: query
 *         name: skip
 *         required: false
 *         schema:
 *           type: integer
 *           default: 0
 *           minimum: 0
 *         description: Number of records to skip for pagination.
 *       - in: query
 *         name: take
 *         required: false
 *         schema:
 *           type: integer
 *           default: 10
 *           minimum: 1
 *         description: Limit number of records to return (used for pagination).
 *     responses:
 *       200:
 *         description: A successful response with operator data.
 *         content:
 *           application/json:
 *             schema:
 *               type: object
 *               properties:
 *                 data:
 *                   type: array
 *                   items:
 *                     type: object
 *                     properties:
 *                       operator:
 *                         $ref: '#/components/schemas/AvsOperator'
 *                 meta:
 *                   type: object
 *                   properties:
 *                     total:
 *                       type: integer
 *                       description: Total number of operator records in the database.
 *                     skip:
 *                       type: integer
 *                       description: Number of records skipped in the current request.
 *                     take:
 *                       type: integer
 *                       description: Number of records returned in the current request.
 */
router.get('/', routeCache.cacheSeconds(120), getAllOperators)

/**
 * @openapi
 * /operators/{id}:
 *   get:
 *     summary: Retrieve an operator by ID
 *     description: Returns an operator record by ID.
 *     tags:
 *       - Operators
 *     parameters:
 *       - in: path
 *         name: id
 *         required: true
 *         schema:
 *           type: string
 *         description: Operator ID.
 *     responses:
 *       200:
 *         description: A successful response with operator data.
 *         content:
 *           application/json:
 *             schema:
 *               type: object
 *               properties:
 *                 operator:
 *                   $ref: '#/components/schemas/AvsOperator'
 *       404:
 *         description: Operator not found.
 *         content:
 *           text/plain:
 *             schema:
 *               type: string
 *               example: 'Operator not found.'
 */
router.get('/:address', routeCache.cacheSeconds(120), getOperator)

router.get(
	'/:address/rewards',
	routeCache.cacheSeconds(120),
	getOperatorRewards
)

// Protected routes
router.get(
<<<<<<< HEAD
    '/:address/invalidate-metadata',
    routeCache.cacheSeconds(120),
    invalidateMetadata
=======
	'/:address/invalidate-metadata',
	authenticateJWT,
	routeCache.cacheSeconds(120),
	invalidateMetadata
>>>>>>> ccb3a307
)

export default router<|MERGE_RESOLUTION|>--- conflicted
+++ resolved
@@ -1,7 +1,4 @@
 import express from 'express'
-<<<<<<< HEAD
-import { getAllOperators, getOperator, invalidateMetadata } from './operatorController'
-=======
 import {
 	getAllOperators,
 	getOperator,
@@ -9,8 +6,7 @@
 	getOperatorRewards,
 	invalidateMetadata
 } from './operatorController'
-import { authenticateJWT } from '../../utils/jwtUtils'
->>>>>>> ccb3a307
+import { authenticateJWT } from '../../utils/jwt'
 
 import routeCache from 'route-cache'
 
@@ -118,16 +114,10 @@
 
 // Protected routes
 router.get(
-<<<<<<< HEAD
-    '/:address/invalidate-metadata',
-    routeCache.cacheSeconds(120),
-    invalidateMetadata
-=======
 	'/:address/invalidate-metadata',
 	authenticateJWT,
 	routeCache.cacheSeconds(120),
 	invalidateMetadata
->>>>>>> ccb3a307
 )
 
 export default router