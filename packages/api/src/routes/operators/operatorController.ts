import type { Request, Response } from 'express'
import { PaginationQuerySchema } from '../../schema/zod/schemas/paginationQuery'
import { EthereumAddressSchema } from '../../schema/zod/schemas/base/ethereumAddress'
import { WithTvlQuerySchema } from '../../schema/zod/schemas/withTvlQuery'
import { WithAdditionalDataQuerySchema } from '../../schema/zod/schemas/withAdditionalDataQuery'
import { SortByQuerySchema } from '../../schema/zod/schemas/sortByQuery'
import { SearchByTextQuerySchema } from '../../schema/zod/schemas/searchByTextQuery'
import { WithRewardsQuerySchema } from '../../schema/zod/schemas/withRewardsQuery'
import { OperatorEventQuerySchema } from '../../schema/zod/schemas/operatorEvents'
import { handleAndReturnErrorResponse } from '../../schema/errors'
import {
	getStrategiesWithShareUnderlying,
	sharesToTVL,
	sharesToTVLStrategies
} from '../../utils/strategyShares'
import { withOperatorShares } from '../../utils/operatorShares'
import Prisma from '@prisma/client'
import prisma from '../../utils/prismaClient'
import { fetchTokenPrices } from '../../utils/tokenPrices'

type EventRecordArgs = {
	staker: string
	strategy?: string
	shares?: number
}

type EventRecord = {
	type: 'shares increased' | 'shares decreased' | 'delegation' | 'undelegation'
	tx: string
	blockNumber: number
	blockTime: Date
	args: EventRecordArgs
}

/**
 * Function for route /operators
 * Returns a list of all Operators with optional sorts & text search
 *
 * @param req
 * @param res
 */
export async function getAllOperators(req: Request, res: Response) {
	// Validate pagination query
	const result = PaginationQuerySchema.and(WithTvlQuerySchema)
		.and(SortByQuerySchema)
		.and(SearchByTextQuerySchema)
		.safeParse(req.query)
	if (!result.success) {
		return handleAndReturnErrorResponse(req, res, result.error)
	}
	const {
		skip,
		take,
		withTvl,
		sortByTvl,
		sortByTotalStakers,
		sortByTotalAvs,
		sortByApy,
		searchByText
	} = result.data

	const searchFilterQuery = getOperatorSearchQuery(searchByText, 'contains', 'partial')

	try {
		// Setup sort if applicable
		const sortConfig = sortByTotalStakers
			? { field: 'totalStakers', order: sortByTotalStakers }
			: sortByTotalAvs
			? { field: 'totalAvs', order: sortByTotalAvs }
			: sortByTvl
			? { field: 'tvlEth', order: sortByTvl }
			: sortByApy
			? { field: 'apy', order: sortByApy }
			: null

		// Fetch records and apply search/sort
		const operatorRecords = await prisma.operator.findMany({
			where: {
				...searchFilterQuery
			},
			include: {
				avs: {
					select: { avsAddress: true, isActive: true }
				},
				shares: {
					select: { strategyAddress: true, shares: true }
				}
			},
			orderBy: sortConfig
				? { [sortConfig.field]: sortConfig.order }
				: searchByText
				? { tvlEth: 'desc' }
				: undefined,
			skip,
			take
		})

		// Count records
		const operatorCount = await prisma.operator.count({
			where: {
				...searchFilterQuery
			}
		})

		const strategiesWithSharesUnderlying = withTvl ? await getStrategiesWithShareUnderlying() : []

		const operators = operatorRecords.map((operator) => ({
			...operator,
			avsRegistrations: operator.avs,
			totalStakers: operator.totalStakers,
			totalAvs: operator.totalAvs,
			tvl: withTvl ? sharesToTVL(operator.shares, strategiesWithSharesUnderlying) : undefined,
			metadataUrl: undefined,
			isMetadataSynced: undefined,
			avs: undefined,
			tvlEth: undefined,
			sharesHash: undefined
		}))

		res.send({
			data: operators,
			meta: {
				total: operatorCount,
				skip,
				take
			}
		})
	} catch (error) {
		handleAndReturnErrorResponse(req, res, error)
	}
}

/**
 * Function for route /operators/:address
 * Returns a single Operator by address
 *
 * @param req
 * @param res
 */
export async function getOperator(req: Request, res: Response) {
	// Validate pagination query
	const result = WithTvlQuerySchema.and(WithAdditionalDataQuerySchema)
		.and(WithRewardsQuerySchema)
		.safeParse(req.query)
	if (!result.success) {
		return handleAndReturnErrorResponse(req, res, result.error)
	}

	const paramCheck = EthereumAddressSchema.safeParse(req.params.address)
	if (!paramCheck.success) {
		return handleAndReturnErrorResponse(req, res, paramCheck.error)
	}

	const { withTvl, withAvsData, withRewards } = result.data

	try {
		const { address } = req.params

		const operator = await prisma.operator.findUniqueOrThrow({
			where: { address: address.toLowerCase() },
			include: {
				avs: {
					select: {
						avsAddress: true,
						isActive: true,
						...(withAvsData || withRewards
							? {
									avs: {
										select: {
											...(withAvsData
												? {
														metadataUrl: true,
														metadataName: true,
														metadataDescription: true,
														metadataDiscord: true,
														metadataLogo: true,
														metadataTelegram: true,
														metadataWebsite: true,
														metadataX: true,
														curatedMetadata: true,
														restakeableStrategies: true,
														totalStakers: true,
														totalOperators: true,
														tvlEth: true,
														createdAtBlock: true,
														updatedAtBlock: true,
														createdAt: true,
														updatedAt: true
												  }
												: {}),
											...(withRewards
												? {
														address: true,
														rewardSubmissions: true,
														restakeableStrategies: true,
														operators: {
															where: { isActive: true },
															include: {
																operator: {
																	include: {
																		shares: true
																	}
																}
															}
														}
												  }
												: {})
										}
									}
							  }
							: {})
					}
				},
				shares: { select: { strategyAddress: true, shares: true } }
			}
		})

		const avsRegistrations = operator.avs.map((registration) => ({
			avsAddress: registration.avsAddress,
			isActive: registration.isActive,
			...(withAvsData && registration.avs ? registration.avs : {})
		}))

		const strategiesWithSharesUnderlying = withTvl ? await getStrategiesWithShareUnderlying() : []

		res.send({
			...operator,
			avsRegistrations,
			totalStakers: operator.totalStakers,
			totalAvs: operator.totalAvs,
			tvl: withTvl ? sharesToTVL(operator.shares, strategiesWithSharesUnderlying) : undefined,
			rewards: withRewards ? await calculateOperatorApy(operator) : undefined,
			stakers: undefined,
			metadataUrl: undefined,
			isMetadataSynced: undefined,
			avs: undefined,
			tvlEth: undefined,
			sharesHash: undefined
		})
	} catch (error) {
		handleAndReturnErrorResponse(req, res, error)
	}
}

/**
 * Function for route /operators/addresses
 * Returns a list of all Operators, addresses & logos. Optionally perform a text search for a list of matched Operators.
 *
 * @param req
 * @param res
 */
export async function getAllOperatorAddresses(req: Request, res: Response) {
	// Validate pagination query
	const result = PaginationQuerySchema.and(SearchByTextQuerySchema).safeParse(req.query)
	if (!result.success) {
		return handleAndReturnErrorResponse(req, res, result.error)
	}

	try {
		const { skip, take, searchByText, searchMode } = result.data
		const searchFilterQuery = getOperatorSearchQuery(searchByText, searchMode, 'full')

		// Fetch records
		const operatorRecords = await prisma.operator.findMany({
			select: {
				address: true,
				metadataName: true,
				metadataLogo: true
			},
			where: {
				...searchFilterQuery
			},
			...(searchByText && {
				orderBy: {
					tvlEth: 'desc'
				}
			}),
			skip,
			take
		})

		// Determine count
		const operatorCount = await prisma.operator.count({
			where: {
				...searchFilterQuery
			}
		})

		const data = operatorRecords.map((operator) => ({
			address: operator.address,
			name: operator.metadataName,
			logo: operator.metadataLogo
		}))

		// Send response with data and metadata
		res.send({
			data,
			meta: {
				total: operatorCount,
				skip,
				take
			}
		})
	} catch (error) {
		handleAndReturnErrorResponse(req, res, error)
	}
}

/**
 * Function for route /operators/:address/rewards
 * Returns a list of strategies that the Operator is rewarded for, and the tokens they're rewarded in
 *
 * @param req
 * @param res
 * @returns
 */
export async function getOperatorRewards(req: Request, res: Response) {
	const paramCheck = EthereumAddressSchema.safeParse(req.params.address)
	if (!paramCheck.success) {
		return handleAndReturnErrorResponse(req, res, paramCheck.error)
	}

	try {
		const { address } = req.params

		// Fetch Operator data
		const operator = await prisma.operator.findUnique({
			where: { address: address.toLowerCase() },
			include: {
				avs: {
					include: {
						avs: {
							include: {
								rewardSubmissions: true
							}
						}
					}
				},
				shares: true
			}
		})

		if (!operator) {
			throw new Error('Operator not found.')
		}

		const result: {
			address: string
			rewardTokens: Set<string>
			rewardStrategies: Set<string>
		} = {
			address,
			rewardTokens: new Set<string>(),
			rewardStrategies: new Set<string>()
		}

		// Create a Set of strategies where the operator has positive TVL
		const operatorActiveStrategies = new Set(
			operator.shares
				.filter((share) => new Prisma.Prisma.Decimal(share.shares).gt(0))
				.map((share) => share.strategyAddress.toLowerCase())
		)

		// Iterate through all Avs
		for (const avsOperator of operator.avs) {
			const avs = avsOperator.avs

			// Iterate through all reward submissions
			for (const submission of avs.rewardSubmissions) {
				result.rewardTokens.add(submission.token.toLowerCase())

				if (operatorActiveStrategies.has(submission.strategyAddress.toLowerCase())) {
					result.rewardStrategies.add(submission.strategyAddress.toLowerCase())
				}
			}
		}

		res.send({
			address: result.address,
			rewardTokens: Array.from(result.rewardTokens),
			rewardStrategies: Array.from(result.rewardStrategies)
		})
	} catch (error) {
		handleAndReturnErrorResponse(req, res, error)
	}
}

/**
 * Function for route /operators/:address/events
 * Fetches and returns a list of events for a specific operator with optional filters
 *
 * @param req
 * @param res
 */
export async function getOperatorEvents(req: Request, res: Response) {
	const result = OperatorEventQuerySchema.and(PaginationQuerySchema).safeParse(req.query)
	if (!result.success) {
		return handleAndReturnErrorResponse(req, res, result.error)
	}

	try {
		const { type, stakerAddress, strategyAddress, txHash, startAt, skip, take } = result.data
		const { address } = req.params

		const baseFilterQuery = {
			operator: address,
			...(stakerAddress && { staker: stakerAddress }),
			...(strategyAddress && { strategy: strategyAddress }),
			...(txHash && { transactionHash: txHash }),
			...(startAt ? { blockTime: { gte: new Date(startAt) } } : {})
		}

		let eventRecords: EventRecord[] = []
		let eventCount = 0

		const eventTypesToFetch = type
			? [type]
			: strategyAddress
			? ['shares increased', 'shares decreased']
			: ['shares increased', 'shares decreased', 'delegation', 'undelegation']

		const fetchEventsForTypes = async (types: string[]) => {
			const results = await Promise.all(
				types.map((eventType) => fetchAndMapEvents(eventType, baseFilterQuery, skip, take))
			)
			return results
		}

		const results = await fetchEventsForTypes(eventTypesToFetch)

		eventRecords = results.flatMap((result) => result.eventRecords)
		eventRecords = eventRecords
			.sort((a, b) => (b.blockNumber > a.blockNumber ? 1 : -1))
			.slice(0, take)

		eventCount = results.reduce((acc, result) => acc + result.eventCount, 0)

		const response = {
			data: eventRecords,
			meta: {
				total: eventCount,
				skip,
				take
			}
		}

		res.send(response)
	} catch (error) {
		handleAndReturnErrorResponse(req, res, error)
	}
}

/**
 * Function for route /operators/:address/invalidate-metadata
 * Protected route to invalidate the metadata of a given Operator
 *
 * @param req
 * @param res
 */
export async function invalidateMetadata(req: Request, res: Response) {
	const paramCheck = EthereumAddressSchema.safeParse(req.params.address)
	if (!paramCheck.success) {
		return handleAndReturnErrorResponse(req, res, paramCheck.error)
	}

	try {
		const { address } = req.params

		const updateResult = await prisma.operator.updateMany({
			where: { address: address.toLowerCase() },
			data: { isMetadataSynced: false }
		})

		if (updateResult.count === 0) {
			throw new Error('Address not found.')
		}

		res.send({ message: 'Metadata invalidated successfully.' })
	} catch (error) {
		handleAndReturnErrorResponse(req, res, error)
	}
}

// --- Helper functions ---

export function getOperatorSearchQuery(
	searchByText: string | undefined,
	searchMode: 'contains' | 'startsWith',
	searchScope: 'partial' | 'full'
) {
	if (!searchByText) return {}

	const searchConfig = { [searchMode]: searchByText, mode: 'insensitive' }

	if (searchScope === 'partial') {
		return {
			OR: [
				{ address: searchConfig },
				{ metadataName: searchConfig }
			] as Prisma.Prisma.OperatorWhereInput[]
		}
	}

	return {
		OR: [
			{ address: searchConfig },
			{ metadataName: searchConfig },
			{ metadataDescription: searchConfig },
			{ metadataWebsite: searchConfig }
		] as Prisma.Prisma.OperatorWhereInput[]
	}
}

// biome-ignore lint/suspicious/noExplicitAny: <explanation>
async function calculateOperatorApy(operator: any) {
	try {
		const avsRewardsMap: Map<string, number> = new Map()
		const strategyRewardsMap: Map<string, number> = new Map()

		// Grab the all reward submissions that the Operator is eligible for basis opted strategies & AVSs
		const optedStrategyAddresses: Set<string> = new Set(
			operator?.shares.map((share) => share.strategyAddress.toLowerCase())
		)
		const avsWithEligibleRewardSubmissions = operator?.avs
			.filter((avsOp) => avsOp.avs.rewardSubmissions.length > 0)
			.map((avsOp) => ({
				avs: avsOp.avs,
				eligibleRewards: avsOp.avs.rewardSubmissions.filter((reward) =>
					optedStrategyAddresses.has(reward.strategyAddress.toLowerCase())
				)
			}))
			.filter((item) => item.eligibleRewards.length > 0)

		if (!avsWithEligibleRewardSubmissions) {
			return {
				avs: [],
				strategies: [],
				aggregateApy: 0,
				operatorEarningsEth: 0
			}
		}

		let operatorEarningsEth = new Prisma.Prisma.Decimal(0)

		const tokenPrices = await fetchTokenPrices()
		const strategiesWithSharesUnderlying = await getStrategiesWithShareUnderlying()

		// Calc aggregate APY for each AVS basis the opted-in strategies
		for (const avs of avsWithEligibleRewardSubmissions) {
			let aggregateApy = 0

			// Get share amounts for each restakeable strategy
			const shares = withOperatorShares(avs.avs.operators).filter(
				(s) => avs.avs.restakeableStrategies.indexOf(s.strategyAddress.toLowerCase()) !== -1
			)

			// Fetch the AVS tvl for each strategy
			const tvlStrategiesEth = sharesToTVLStrategies(shares, strategiesWithSharesUnderlying)

			// Iterate through each strategy and calculate all its rewards
			for (const strategyAddress of optedStrategyAddresses) {
				const strategyTvl = tvlStrategiesEth[strategyAddress.toLowerCase()] || 0
				if (strategyTvl === 0) continue

				let totalRewardsEth = new Prisma.Prisma.Decimal(0)
				let totalDuration = 0

				// Find all reward submissions attributable to the strategy
				const relevantSubmissions = avs.eligibleRewards.filter(
					(submission) => submission.strategyAddress.toLowerCase() === strategyAddress.toLowerCase()
				)

				for (const submission of relevantSubmissions) {
					let rewardIncrementEth = new Prisma.Prisma.Decimal(0)
					const rewardTokenAddress = submission.token.toLowerCase()

					if (rewardTokenAddress) {
						const tokenPrice = tokenPrices.find(
							(tp) => tp.address.toLowerCase() === rewardTokenAddress
						)
						rewardIncrementEth = submission.amount
							.mul(new Prisma.Prisma.Decimal(tokenPrice?.ethPrice ?? 0))
							.div(new Prisma.Prisma.Decimal(10).pow(tokenPrice?.decimals ?? 18)) // No decimals
					}

					// Multiply reward amount in ETH by the strategy weight
					rewardIncrementEth = rewardIncrementEth
						.mul(submission.multiplier)
						.div(new Prisma.Prisma.Decimal(10).pow(18))

					// Operator takes 10% in commission
					const operatorFeesEth = rewardIncrementEth.mul(10).div(100) // No decimals

					operatorEarningsEth = operatorEarningsEth.add(
						operatorFeesEth.mul(new Prisma.Prisma.Decimal(10).pow(18))
					) // 18 decimals

					totalRewardsEth = totalRewardsEth.add(rewardIncrementEth).sub(operatorFeesEth) // No decimals
					totalDuration += submission.duration
				}

				if (totalDuration === 0) continue

				// Annualize the reward basis its duration to find yearly APY
				const rewardRate = totalRewardsEth.toNumber() / strategyTvl // No decimals
				const annualizedRate = rewardRate * ((365 * 24 * 60 * 60) / totalDuration)
				const apy = annualizedRate * 100
				aggregateApy += apy

				// Add strategy's APY to common strategy rewards store (across all Avs)
				const currentStrategyApy = strategyRewardsMap.get(strategyAddress) || 0
				strategyRewardsMap.set(strategyAddress, currentStrategyApy + apy)
			}
			// Add aggregate APY to Avs rewards store
			avsRewardsMap.set(avs.avs.address, aggregateApy)
		}

		const response = {
			avs: Array.from(avsRewardsMap, ([avsAddress, apy]) => ({
				avsAddress,
				apy
			})),
			strategies: Array.from(strategyRewardsMap, ([strategyAddress, apy]) => ({
				strategyAddress,
				apy
			})),
			aggregateApy: 0,
			operatorEarningsEth: new Prisma.Prisma.Decimal(0)
		}

		// Calculate aggregates across Avs and strategies
		response.aggregateApy = response.avs.reduce((sum, avs) => sum + avs.apy, 0)
		response.operatorEarningsEth = operatorEarningsEth

		return response
	} catch {}
<<<<<<< HEAD
}

/**
 * Return a map of strategy addresses <> token addresses
 *
 * @param strategies
 * @returns
 */
export function tokenToStrategyAddressMap(
	strategies: EigenStrategiesContractAddress
): Map<string, string> {
	const map = new Map<string, string>()
	for (const [key, value] of Object.entries(strategies)) {
		if (key !== 'Eigen' && value?.tokenContract && value?.strategyContract) {
			map.set(value.tokenContract.toLowerCase(), value.strategyContract.toLowerCase())
		}
	}
	return map
}

/**
 * Returns whether a given token address belongs to a list of special tokens
 *
 * @param tokenAddress
 * @returns
 */
export function isSpecialToken(tokenAddress: string): boolean {
	const specialTokens =
		getNetwork() === holesky
			? [
					'0x6Cc9397c3B38739daCbfaA68EaD5F5D77Ba5F455', // WETH
					'0xbeac0eeeeeeeeeeeeeeeeeeeeeeeeeeeeeebeac0'
			  ]
			: [
					'0xc02aaa39b223fe8d0a0e5c4f27ead9083c756cc2', // WETH
					'0xbeac0eeeeeeeeeeeeeeeeeeeeeeeeeeeeeebeac0'
			  ]

	return specialTokens.includes(tokenAddress.toLowerCase())
}

/**
 * Utility function to fetch and map event records from the database.
 *
 * @param eventType
 * @param baseFilterQuery
 * @param skip
 * @param take
 * @returns
 */
async function fetchAndMapEvents(
	eventType: string,
	baseFilterQuery: any,
	skip: number,
	take: number
): Promise<{ eventRecords: EventRecord[]; eventCount: number }> {
	const modelName = (() => {
		switch (eventType) {
			case 'shares increased':
				return 'eventLogs_OperatorSharesIncreased'
			case 'shares decreased':
				return 'eventLogs_OperatorSharesDecreased'
			case 'delegation':
				return 'eventLogs_StakerDelegated'
			case 'undelegation':
				return 'eventLogs_StakerUndelegated'
			default:
				throw new Error(`Unknown event type: ${eventType}`)
		}
	})()

	const model = prisma[modelName] as any

	const eventCount = await model.count({
		where: baseFilterQuery
	})

	const eventRecords = await model.findMany({
		where: baseFilterQuery,
		skip,
		take,
		orderBy: { blockNumber: 'desc' }
	})

	return {
		eventRecords: eventRecords.map((event) => ({
			type: eventType,
			tx: event.transactionHash,
			blockNumber: event.blockNumber,
			blockTime: event.blockTime,
			args: {
				staker: event.staker,
				strategy: event.strategy,
				shares: event.shares
			}
		})),
		eventCount
	}
=======
>>>>>>> 864ac7c9
}<|MERGE_RESOLUTION|>--- conflicted
+++ resolved
@@ -634,7 +634,6 @@
 
 		return response
 	} catch {}
-<<<<<<< HEAD
 }
 
 /**
@@ -733,6 +732,4 @@
 		})),
 		eventCount
 	}
-=======
->>>>>>> 864ac7c9
 }