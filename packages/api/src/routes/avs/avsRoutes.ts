import express from 'express'
import {
	getAllAVS,
	getAllAVSAddresses,
	getAVS,
	getAVSOperators,
	getAVSStakers,
	getAVSRewards,
	getAVSRewardsEvents,
<<<<<<< HEAD
	getAvsRegistrationEvents,
	getAvsOperatorSets,
	getAvsOperatorSetDetails,
	getAvsAllocations,
	getAvsSlashed,
	getAvsOperatorSetOperators,
	invalidateMetadata
=======
	invalidateMetadata,
	getAvsRegistrationEvents,
	updateMetadata,
	deleteMetadata,
	deleteAllMetadata
>>>>>>> 11df18a4
} from './avsController'

import routeCache from 'route-cache'

const router = express.Router()

// API routes for /avs
router.get('/', routeCache.cacheSeconds(120), getAllAVS)

router.get('/addresses', routeCache.cacheSeconds(120), getAllAVSAddresses)

router.get('/:address', routeCache.cacheSeconds(120), getAVS)

router.get('/:address/stakers', routeCache.cacheSeconds(120), getAVSStakers)

router.get('/:address/operators', routeCache.cacheSeconds(120), getAVSOperators)

router.get('/:address/rewards', routeCache.cacheSeconds(120), getAVSRewards)

router.get('/:address/events/rewards', routeCache.cacheSeconds(120), getAVSRewardsEvents)

router.get(
	'/:address/events/registration-status',
	routeCache.cacheSeconds(120),
	getAvsRegistrationEvents
)

router.get('/:address/operator-sets', routeCache.cacheSeconds(120), getAvsOperatorSets)

router.get(
	'/:address/operator-sets/:operatorSetId',
	routeCache.cacheSeconds(120),
	getAvsOperatorSetDetails
)

router.get(
	'/:address/operator-sets/:operatorSetId/operators',
	routeCache.cacheSeconds(120),
	getAvsOperatorSetOperators
)

router.get('/:address/allocations', routeCache.cacheSeconds(120), getAvsAllocations)

router.get('/:address/slashed', routeCache.cacheSeconds(120), getAvsSlashed)

// Protected routes
router.get('/:address/invalidate-metadata', routeCache.cacheSeconds(120), invalidateMetadata)

router.post('/:address/update-metadata', updateMetadata)

router.post('/:address/delete-metadata', deleteMetadata)

router.post('/:address/delete-all-metadata', deleteAllMetadata)

export default router<|MERGE_RESOLUTION|>--- conflicted
+++ resolved
@@ -7,21 +7,16 @@
 	getAVSStakers,
 	getAVSRewards,
 	getAVSRewardsEvents,
-<<<<<<< HEAD
-	getAvsRegistrationEvents,
 	getAvsOperatorSets,
 	getAvsOperatorSetDetails,
 	getAvsAllocations,
 	getAvsSlashed,
 	getAvsOperatorSetOperators,
-	invalidateMetadata
-=======
 	invalidateMetadata,
 	getAvsRegistrationEvents,
 	updateMetadata,
 	deleteMetadata,
 	deleteAllMetadata
->>>>>>> 11df18a4
 } from './avsController'
 
 import routeCache from 'route-cache'
