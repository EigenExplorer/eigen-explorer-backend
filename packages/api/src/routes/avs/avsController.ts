import prisma from '../../utils/prismaClient'
import type { Request, Response } from 'express'
import { PaginationQuerySchema } from '../../schema/zod/schemas/paginationQuery'
import { handleAndReturnErrorResponse } from '../../schema/errors'
import { EthereumAddressSchema } from '../../schema/zod/schemas/base/ethereumAddress'
import { IMap } from '../../schema/generic'
import { WithTvlQuerySchema } from '../../schema/zod/schemas/withTvlQuery'
import {
	getStrategiesWithShareUnderlying,
	sharesToTVL
} from '../strategies/strategiesController'
import { getNetwork } from '../../viem/viemClient'
import { fetchStrategyTokenPrices } from '../../utils/tokenPrices'
import { WithCuratedMetadata } from '../../schema/zod/schemas/withCuratedMetadataQuery'

/**
 * Route to get a list of all AVSs
 *
 * @param req
 * @param res
 */
export async function getAllAVS(req: Request, res: Response) {
	// Validate pagination query
	const queryCheck = PaginationQuerySchema.and(WithTvlQuerySchema)
		.and(WithCuratedMetadata)
		.safeParse(req.query)

	if (!queryCheck.success) {
		return handleAndReturnErrorResponse(req, res, queryCheck.error)
	}

	try {
		const { skip, take, withTvl, withCuratedMetadata } = queryCheck.data

		// Fetch count and record
		const avsCount = await prisma.avs.count({ where: getAvsFilterQuery(true) })
		const avsRecords = await prisma.avs.findMany({
			where: getAvsFilterQuery(true),
			skip,
			take,
			include: {
				curatedMetadata: withCuratedMetadata,
				operators: {
					where: { isActive: true },
					include: {
						operator: {
							include: {
								shares: true
							}
						}
					}
				}
			}
		})

		const strategyTokenPrices = withTvl ? await fetchStrategyTokenPrices() : {}
		const strategiesWithSharesUnderlying = withTvl
			? await getStrategiesWithShareUnderlying()
			: []

		const data = await Promise.all(
			avsRecords.map(async (avs) => {
				const totalOperators = avs.operators.length
				const totalStakers = await prisma.staker.count({
					where: {
						operatorAddress: {
							in: avs.operators.map((o) => o.operatorAddress)
						}
					}
				})

				const shares = withOperatorShares(avs.operators).filter(
					(s) =>
						avs.restakeableStrategies.indexOf(
							s.strategyAddress.toLowerCase()
						) !== -1
				)

				return {
					...avs,
					curatedMetadata: withCuratedMetadata
						? avs.curatedMetadata
						: undefined,
					shares,
					totalOperators,
					totalStakers,
					tvl: withTvl
						? sharesToTVL(
								shares,
								strategiesWithSharesUnderlying,
								strategyTokenPrices
						  )
						: undefined,
					operators: undefined,
					metadataUrl: undefined,
					isMetadataSynced: undefined
				}
			})
		)

		res.send({
			data,
			meta: {
				total: avsCount,
				skip,
				take
			}
		})
	} catch (error) {
		handleAndReturnErrorResponse(req, res, error)
	}
}

/**
 * Route to get a list of all AVS and their addresses
 *
 * @param req
 * @param res
 */
export async function getAllAVSAddresses(req: Request, res: Response) {
	// Validate pagination query
	const queryCheck = PaginationQuerySchema.safeParse(req.query)
	if (!queryCheck.success) {
		return handleAndReturnErrorResponse(req, res, queryCheck.error)
	}

	try {
		const { skip, take } = queryCheck.data

		// Fetch count and records
		const avsCount = await prisma.avs.count({ where: getAvsFilterQuery(true) })
		const avsRecords = await prisma.avs.findMany({
			where: getAvsFilterQuery(true),
			skip,
			take
		})

		// Simplified map (assuming avs.address is not asynchronous)
		const data = avsRecords.map((avs) => ({
			name: avs.metadataName,
			address: avs.address
		}))

		// Send response with data and metadata
		res.send({
			data,
			meta: {
				total: avsCount,
				skip,
				take
			}
		})
	} catch (error) {
		handleAndReturnErrorResponse(req, res, error)
	}
}

/**
 * Route to get a single AVS by address
 *
 * @param req
 * @param res
 */
export async function getAVS(req: Request, res: Response) {
	// Validate query and params
	const queryCheck = WithTvlQuerySchema.and(WithCuratedMetadata).safeParse(
		req.query
	)
	if (!queryCheck.success) {
		return handleAndReturnErrorResponse(req, res, queryCheck.error)
	}

	const paramCheck = EthereumAddressSchema.safeParse(req.params.address)
	if (!paramCheck.success) {
		return handleAndReturnErrorResponse(req, res, paramCheck.error)
	}

	try {
		const { address } = req.params
		const { withTvl, withCuratedMetadata } = queryCheck.data

		const avs = await prisma.avs.findUniqueOrThrow({
			where: { address: address.toLowerCase(), ...getAvsFilterQuery() },
			include: {
				curatedMetadata: withCuratedMetadata,
				operators: {
					where: { isActive: true },
					include: {
						operator: {
							include: {
								shares: true
							}
						}
					}
				}
			}
		})

		const totalOperators = avs.operators.length
		const totalStakers = await prisma.staker.count({
			where: {
				operatorAddress: {
					in: avs.operators.map((o) => o.operatorAddress)
				}
			}
		})

		const shares = withOperatorShares(avs.operators).filter(
			(s) =>
				avs.restakeableStrategies.indexOf(s.strategyAddress.toLowerCase()) !==
				-1
		)

		const strategyTokenPrices = withTvl ? await fetchStrategyTokenPrices() : {}
		const strategiesWithSharesUnderlying = withTvl
			? await getStrategiesWithShareUnderlying()
			: []

		res.send({
			...avs,
			curatedMetadata: withCuratedMetadata ? avs.curatedMetadata : undefined,
			shares,
			totalOperators,
			totalStakers,
			tvl: withTvl
				? sharesToTVL(
						shares,
						strategiesWithSharesUnderlying,
						strategyTokenPrices
				  )
				: undefined,
			operators: undefined,
			metadataUrl: undefined,
			isMetadataSynced: undefined
		})
	} catch (error) {
		handleAndReturnErrorResponse(req, res, error)
	}
}

/**
 * Route to get all AVS stakers
 *
 * @param req
 * @param res
 * @returns
 */
export async function getAVSStakers(req: Request, res: Response) {
	// Validate query and params
	const queryCheck = PaginationQuerySchema.and(WithTvlQuerySchema).safeParse(
		req.query
	)
	if (!queryCheck.success) {
		return handleAndReturnErrorResponse(req, res, queryCheck.error)
	}

	const paramCheck = EthereumAddressSchema.safeParse(req.params.address)
	if (!paramCheck.success) {
		return handleAndReturnErrorResponse(req, res, paramCheck.error)
	}

	try {
		const { address } = req.params
		const { skip, take, withTvl } = queryCheck.data

		const avs = await prisma.avs.findUniqueOrThrow({
			where: { address: address.toLowerCase(), ...getAvsFilterQuery() },
			include: { operators: true }
		})

		const operatorAddresses = avs.operators
			.filter((o) => o.isActive)
			.map((o) => o.operatorAddress)

		const stakersCount = await prisma.staker.count({
			where: { operatorAddress: { in: operatorAddresses } }
		})

		const stakersRecords = await prisma.staker.findMany({
			where: { operatorAddress: { in: operatorAddresses } },
			skip,
			take,
			include: { shares: true }
		})

		const strategyTokenPrices = withTvl ? await fetchStrategyTokenPrices() : {}
		const strategiesWithSharesUnderlying = withTvl
			? await getStrategiesWithShareUnderlying()
			: []

		const stakers = stakersRecords.map((staker) => {
			const shares = staker.shares.filter(
				(s) => avs.restakeableStrategies.indexOf(s.strategyAddress) !== -1
			)

			return {
				...staker,
				shares,
				tvl: withTvl
					? sharesToTVL(
							shares,
							strategiesWithSharesUnderlying,
							strategyTokenPrices
					  )
					: undefined
			}
		})

		res.send({
			data: stakers,
			meta: {
				total: stakersCount,
				skip,
				take
			}
		})
	} catch (error) {
		handleAndReturnErrorResponse(req, res, error)
	}
}

/**
 * Route to get all AVS operators
 *
 * @param req
 * @param res
 * @returns
 */
export async function getAVSOperators(req: Request, res: Response) {
	// Validate query and params
	const queryCheck = PaginationQuerySchema.and(WithTvlQuerySchema).safeParse(
		req.query
	)
	if (!queryCheck.success) {
		return handleAndReturnErrorResponse(req, res, queryCheck.error)
	}

	const paramCheck = EthereumAddressSchema.safeParse(req.params.address)
	if (!paramCheck.success) {
		return handleAndReturnErrorResponse(req, res, paramCheck.error)
	}

	try {
		const { address } = req.params
		const { skip, take, withTvl } = queryCheck.data

		const avs = await prisma.avs.findUniqueOrThrow({
			where: { address: address.toLowerCase(), ...getAvsFilterQuery() },
			include: {
				operators: {
					where: { isActive: true }
				}
			}
		})

		const operatorsRecords = await prisma.operator.findMany({
			where: {
				address: { in: avs.operators.map((o) => o.operatorAddress) }
			},
			skip,
			take,
			include: {
				shares: {
					select: { strategyAddress: true, shares: true }
				},
				stakers: true
			}
		})

		const strategyTokenPrices = withTvl ? await fetchStrategyTokenPrices() : {}
		const strategiesWithSharesUnderlying = withTvl
			? await getStrategiesWithShareUnderlying()
			: []

		const data = operatorsRecords.map((operator) => {
			const avsOperator = avs.operators.find(
				(o) =>
					o.operatorAddress.toLowerCase() === operator.address.toLowerCase()
			)

			const shares = operator.shares.filter(
<<<<<<< HEAD
				(s) => avs.restakeableStrategies.indexOf(s.strategyAddress) !== -1
=======
				(s) => avsOperator?.restakedStrategies.indexOf(s.strategyAddress) !== -1
>>>>>>> 19c0d70e
			)

			return {
				...operator,
				restakedStrategies: avsOperator?.restakedStrategies,
				shares,
				totalStakers: operator.stakers.length,
				tvl: withTvl
					? sharesToTVL(
							shares,
							strategiesWithSharesUnderlying,
							strategyTokenPrices
					  )
					: undefined,
				stakers: undefined
			}
		})

		res.send({
			data,
			meta: {
				total: avs.operators.length,
				skip,
				take
			}
		})
	} catch (error) {
		handleAndReturnErrorResponse(req, res, error)
	}
}

// Helper methods
function withOperatorShares(avsOperators) {
	const sharesMap: IMap<string, string> = new Map()

	avsOperators.map((avsOperator) => {
		const shares = avsOperator.operator.shares.filter(
			(s) =>
				avsOperator.restakedStrategies.indexOf(
					s.strategyAddress.toLowerCase()
				) !== -1
		)

		shares.map((s) => {
			if (!sharesMap.has(s.strategyAddress)) {
				sharesMap.set(s.strategyAddress, '0')
			}

			sharesMap.set(
				s.strategyAddress,
				(BigInt(sharesMap.get(s.strategyAddress)) + BigInt(s.shares)).toString()
			)
		})
	})

	return Array.from(sharesMap, ([strategyAddress, shares]) => ({
		strategyAddress,
		shares
	}))
}

/**
 * Protected route to invalidate the metadata of a given address
 *
 * @param req
 * @param res
 */
export async function invalidateMetadata(req: Request, res: Response) {
	const paramCheck = EthereumAddressSchema.safeParse(req.params.address)
	if (!paramCheck.success) {
		return handleAndReturnErrorResponse(req, res, paramCheck.error)
	}

	try {
		const { address } = req.params

		const updateResult = await prisma.avs.updateMany({
			where: { address: address.toLowerCase() },
			data: { isMetadataSynced: false }
		})

		if (updateResult.count === 0) {
			throw new Error('Address not found.')
		}

		res.send({ message: 'Metadata invalidated successfully.' })
	} catch (error) {
		handleAndReturnErrorResponse(req, res, error)
	}
}

// Helper functions
export function getAvsFilterQuery(filterName?: boolean) {
	const queryWithName = filterName
		? {
				OR: [
					{
						metadataName: { not: '' }
					}
				]
		  }
		: {}

	return getNetwork().testnet
		? {
				AND: [
					queryWithName,
					{
						OR: [
							{
								curatedMetadata: {
									isVisible: true
								}
							},
							{
								curatedMetadata: null
							}
						]
					}
				]
		  }
		: {
				AND: [
					queryWithName,
					{
						curatedMetadata: {
							isVisible: true
						}
					}
				]
		  }
}<|MERGE_RESOLUTION|>--- conflicted
+++ resolved
@@ -379,11 +379,7 @@
 			)
 
 			const shares = operator.shares.filter(
-<<<<<<< HEAD
-				(s) => avs.restakeableStrategies.indexOf(s.strategyAddress) !== -1
-=======
 				(s) => avsOperator?.restakedStrategies.indexOf(s.strategyAddress) !== -1
->>>>>>> 19c0d70e
 			)
 
 			return {
