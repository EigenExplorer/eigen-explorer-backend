--- conflicted
+++ resolved
@@ -3,21 +3,14 @@
 import { PaginationQuerySchema } from '../../schema/zod/schemas/paginationQuery'
 import { handleAndReturnErrorResponse } from '../../schema/errors'
 import { EthereumAddressSchema } from '../../schema/zod/schemas/base/ethereumAddress'
-<<<<<<< HEAD
 import { IMap } from '../../schema/generic'
 import { WithTvlQuerySchema } from '../../schema/zod/schemas/withTvlQuery'
 import {
 	getStrategiesWithShareUnderlying,
 	sharesToTVL
 } from '../strategies/strategiesController'
-=======
-import {
-	withOperatorTvl,
-	withOperatorTvlAndShares
-} from '../operators/operatorController'
-import { IMap } from '../../schema/generic'
+import { getNetwork } from '../../viem/viemClient'
 import { Avs } from '@prisma/client'
-import { getNetwork } from '../../viem/viemClient'
 
 // Constant Queries
 const avsFilterQuery = getNetwork().testnet
@@ -38,7 +31,6 @@
 				isVisible: true
 			}
 	  }
->>>>>>> c69f2bba
 
 /**
  * Route to get a list of all AVSs
@@ -48,7 +40,6 @@
  */
 export async function getAllAVS(req: Request, res: Response) {
 	// Validate pagination query
-<<<<<<< HEAD
 	const queryCheck = PaginationQuerySchema.and(WithTvlQuerySchema).safeParse(
 		req.query
 	)
@@ -60,28 +51,13 @@
 		const { skip, take, withTvl } = queryCheck.data
 
 		// Fetch count and record
-		const avsCount = await prisma.avs.count()
+		const avsCount = await prisma.avs.count({ where: avsFilterQuery})
 		const avsRecords = await prisma.avs.findMany({
+			where: avsFilterQuery,
 			skip,
 			take,
 			include: {
-=======
-	const result = PaginationQuerySchema.safeParse(req.query)
-	if (!result.success) {
-		return handleAndReturnErrorResponse(req, res, result.error)
-	}
-	const { skip, take } = result.data
-
-	try {
-		// Fetch count and record
-		const avsCount = await prisma.avs.count({ where: avsFilterQuery })
-		const avsRecords = await prisma.avs.findMany({
-			skip,
-			take,
-			where: avsFilterQuery,
-			include: {
 				curatedMetadata: true,
->>>>>>> c69f2bba
 				operators: {
 					where: { isActive: true },
 					include: {
@@ -95,19 +71,12 @@
 			}
 		})
 
-<<<<<<< HEAD
 		const strategiesWithSharesUnderlying = withTvl
 			? await getStrategiesWithShareUnderlying()
 			: []
 
 		const data = await Promise.all(
 			avsRecords.map(async (avs) => {
-=======
-		const data = await Promise.all(
-			avsRecords.map(async (avs) => {
-				let tvl = 0
-
->>>>>>> c69f2bba
 				const totalOperators = avs.operators.length
 				const totalStakers = await prisma.staker.count({
 					where: {
@@ -117,11 +86,10 @@
 					}
 				})
 
-<<<<<<< HEAD
 				const shares = withOperatorShares(avs.operators)
 
 				return {
-					...avs,
+					...withCuratedMetadata(avs),
 					shares,
 					totalOperators,
 					totalStakers,
@@ -129,20 +97,6 @@
 						? sharesToTVL(shares, strategiesWithSharesUnderlying)
 						: undefined,
 					operators: undefined
-=======
-				avs.operators.map((avsOperator) => {
-					const operator = withOperatorTvl(avsOperator.operator)
-
-					tvl += operator.tvl
-				})
-
-				return {
-					...withCuratedMetadata(avs),
-					operators: undefined,
-					tvl,
-					totalOperators,
-					totalStakers
->>>>>>> c69f2bba
 				}
 			})
 		)
@@ -168,7 +122,6 @@
  */
 export async function getAllAVSAddresses(req: Request, res: Response) {
 	// Validate pagination query
-<<<<<<< HEAD
 	const queryCheck = PaginationQuerySchema.safeParse(req.query)
 	if (!queryCheck.success) {
 		return handleAndReturnErrorResponse(req, res, queryCheck.error)
@@ -178,24 +131,8 @@
 		const { skip, take } = queryCheck.data
 
 		// Fetch count and records
-		const avsCount = await prisma.avs.count()
-		const avsRecords = await prisma.avs.findMany({ skip, take })
-=======
-	const result = PaginationQuerySchema.safeParse(req.query)
-	if (!result.success) {
-		return handleAndReturnErrorResponse(req, res, result.error)
-	}
-	const { skip, take } = result.data
-
-	try {
-		// Fetch count and records
 		const avsCount = await prisma.avs.count({ where: avsFilterQuery })
-		const avsRecords = await prisma.avs.findMany({
-			where: avsFilterQuery,
-			skip,
-			take
-		})
->>>>>>> c69f2bba
+		const avsRecords = await prisma.avs.findMany({ where: avsFilterQuery, skip, take })
 
 		// Simplified map (assuming avs.address is not asynchronous)
 		const data = avsRecords.map((avs) => ({
@@ -224,7 +161,6 @@
  * @param res
  */
 export async function getAVS(req: Request, res: Response) {
-<<<<<<< HEAD
 	// Validate query and params
 	const queryCheck = WithTvlQuerySchema.safeParse(req.query)
 	if (!queryCheck.success) {
@@ -241,22 +177,9 @@
 		const { withTvl } = req.query
 
 		const avs = await prisma.avs.findUniqueOrThrow({
-			where: { address },
-			include: {
-=======
-	const { address } = req.params
-
-	const result = EthereumAddressSchema.safeParse(address)
-	if (!result.success) {
-		return handleAndReturnErrorResponse(req, res, result.error)
-	}
-
-	try {
-		const avs = await prisma.avs.findUniqueOrThrow({
 			where: { address, ...avsFilterQuery },
 			include: {
 				curatedMetadata: true,
->>>>>>> c69f2bba
 				operators: {
 					where: { isActive: true },
 					include: {
@@ -270,11 +193,6 @@
 			}
 		})
 
-<<<<<<< HEAD
-=======
-		let tvl = 0
-		const sharesMap: IMap<string, string> = new Map()
->>>>>>> c69f2bba
 		const totalOperators = avs.operators.length
 		const totalStakers = await prisma.staker.count({
 			where: {
@@ -284,52 +202,19 @@
 			}
 		})
 
-<<<<<<< HEAD
 		const shares = withOperatorShares(avs.operators)
 		const strategiesWithSharesUnderlying = withTvl
 			? await getStrategiesWithShareUnderlying()
 			: []
 
 		res.send({
-			...avs,
+			...withCuratedMetadata(avs),
 			shares,
 			totalOperators,
 			totalStakers,
 			tvl: withTvl
 				? sharesToTVL(shares, strategiesWithSharesUnderlying)
 				: undefined,
-=======
-		await Promise.all(
-			avs.operators.map(async (avsOperator) => {
-				const operator = withOperatorTvlAndShares(avsOperator.operator)
-
-				operator.shares.map((s) => {
-					if (!sharesMap.has(s.strategyAddress)) {
-						sharesMap.set(s.strategyAddress, '0')
-					}
-
-					sharesMap.set(
-						s.strategyAddress,
-						(
-							BigInt(sharesMap.get(s.strategyAddress)) + BigInt(s.shares)
-						).toString()
-					)
-				})
-
-				tvl += operator.tvl
-			})
-		)
-
-		res.send({
-			...withCuratedMetadata(avs),
-			shares: Array.from(sharesMap, ([strategyAddress, shares]) => ({
-				strategyAddress,
-				shares
-			})),
-			tvl,
-			totalOperators,
-			totalStakers,
->>>>>>> c69f2bba
 			operators: undefined
 		})
 	} catch (error) {
@@ -345,7 +230,6 @@
  * @returns
  */
 export async function getAVSStakers(req: Request, res: Response) {
-<<<<<<< HEAD
 	// Validate query and params
 	const queryCheck = PaginationQuerySchema.safeParse(req.query)
 	if (!queryCheck.success) {
@@ -362,20 +246,7 @@
 		const { skip, take } = queryCheck.data
 
 		const avs = await prisma.avs.findUniqueOrThrow({
-			where: { address },
-=======
-	// Validate pagination query
-	const result = PaginationQuerySchema.safeParse(req.query)
-	if (!result.success) {
-		return handleAndReturnErrorResponse(req, res, result.error)
-	}
-	const { skip, take } = result.data
-
-	try {
-		const { id } = req.params
-		const avs = await prisma.avs.findUniqueOrThrow({
-			where: { address: id, ...avsFilterQuery },
->>>>>>> c69f2bba
+			where: { address, ...avsFilterQuery },
 			include: { operators: true }
 		})
 
@@ -430,7 +301,6 @@
  * @returns
  */
 export async function getAVSOperators(req: Request, res: Response) {
-<<<<<<< HEAD
 	// Validate query and params
 	const queryCheck = PaginationQuerySchema.safeParse(req.query)
 	if (!queryCheck.success) {
@@ -447,20 +317,7 @@
 		const { skip, take } = queryCheck.data
 
 		const avs = await prisma.avs.findUniqueOrThrow({
-			where: { address },
-=======
-	// Validate pagination query
-	const result = PaginationQuerySchema.safeParse(req.query)
-	if (!result.success) {
-		return handleAndReturnErrorResponse(req, res, result.error)
-	}
-	const { skip, take } = result.data
-
-	try {
-		const { id } = req.params
-		const avs = await prisma.avs.findUniqueOrThrow({
-			where: { address: id, ...avsFilterQuery },
->>>>>>> c69f2bba
+			where: { address, ...avsFilterQuery },
 			include: {
 				operators: {
 					where: { isActive: true }
@@ -475,32 +332,18 @@
 			skip,
 			take,
 			include: {
-<<<<<<< HEAD
 				shares: {
 					select: { strategyAddress: true, shares: true }
 				},
-=======
-				shares: true,
->>>>>>> c69f2bba
 				stakers: true
 			}
 		})
 
-<<<<<<< HEAD
 		const data = operatorsRecords.map((operator) => ({
 			...operator,
 			stakers: undefined,
 			totalStakers: operator.stakers.length
 		}))
-=======
-		const data = operatorsRecords
-			.map((operator) => ({
-				...operator,
-				stakers: undefined,
-				totalStakers: operator.stakers.length
-			}))
-			.map((operator) => withOperatorTvl(operator))
->>>>>>> c69f2bba
 
 		res.send({
 			data,
@@ -515,7 +358,6 @@
 	}
 }
 
-<<<<<<< HEAD
 // Helper methods
 function withOperatorShares(avsOperators) {
 	const sharesMap: IMap<string, string> = new Map()
@@ -537,7 +379,8 @@
 		strategyAddress,
 		shares
 	}))
-=======
+}
+
 // Helper functions
 function withCuratedMetadata(avs): Avs {
 	// Replace metadata with curated metadata
@@ -578,5 +421,4 @@
 	avs.curatedMetadata = undefined
 
 	return avs
->>>>>>> c69f2bba
 }