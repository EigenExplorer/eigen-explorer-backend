--- conflicted
+++ resolved
@@ -1375,11 +1375,7 @@
 						.div(new Prisma.Prisma.Decimal(10).pow(tokenPrice?.decimals ?? 18))
 				}
 
-<<<<<<< HEAD
-				// Accumulate token-specific rewards and duration
-=======
 				// Current APY: Accumulate token-specific rewards and duration
->>>>>>> f52c708f
 				const tokenData = tokenRewards.get(rewardTokenAddress) || {
 					totalRewardsEth: new Prisma.Prisma.Decimal(0),
 					totalDuration: 0
