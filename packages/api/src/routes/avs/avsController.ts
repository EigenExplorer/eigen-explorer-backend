import type { Request, Response } from 'express'
import type { Submission } from '../rewards/rewardController'
import { PaginationQuerySchema } from '../../schema/zod/schemas/paginationQuery'
import { EthereumAddressSchema } from '../../schema/zod/schemas/base/ethereumAddress'
import { WithTvlQuerySchema } from '../../schema/zod/schemas/withTvlQuery'
import { WithCuratedMetadata } from '../../schema/zod/schemas/withCuratedMetadataQuery'
import { UpdatedSinceQuerySchema } from '../../schema/zod/schemas/updatedSinceQuery'
import { SortByQuerySchema } from '../../schema/zod/schemas/sortByQuery'
import { SearchByTextQuerySchema } from '../../schema/zod/schemas/searchByTextQuery'
import { WithRewardsQuerySchema } from '../../schema/zod/schemas/withRewardsQuery'
import { getOperatorSearchQuery } from '../operators/operatorController'
import { EigenExplorerApiError, handleAndReturnErrorResponse } from '../../schema/errors'
import {
	getStrategiesWithShareUnderlying,
	sharesToTVL,
	sharesToTVLStrategies
} from '../../utils/strategyShares'
import Prisma from '@prisma/client'
import prisma from '../../utils/prismaClient'
import { fetchTokenPrices } from '../../utils/tokenPrices'
import { withOperatorShares } from '../../utils/operatorShares'
import { fetchRegistrationEvents, fetchRewardsEvents } from '../../utils/eventUtils'
import {
	AvsRegistrationEventQuerySchema,
	RewardsEventQuerySchema
} from '../../schema/zod/schemas/eventSchemas'
import { MinTvlQuerySchema } from '../../schema/zod/schemas/minTvlQuerySchema'
import {
	AvsAllocationQuerySchema,
	AvsOperatorSetParamsSchema,
	AvsOperatorSetQuerySchema
} from '../../schema/zod/schemas/operatorSetSchemas'
import {
	AvsAdditionalInfoSchema,
	AvsAdditionalInfoKeys
} from '../../schema/zod/schemas/updateAvsMetadata'
import { isAuthRequired } from '../../utils/authMiddleware'

/**
 * Function for route /avs
 * Returns a list of all AVSs with optional sorts, withTvl, withCuratedMetadata & text search
 *
 * @param req
 * @param res
 */
export async function getAllAVS(req: Request, res: Response) {
	// Validate pagination query
	const queryCheck = PaginationQuerySchema.and(WithTvlQuerySchema)
		.and(MinTvlQuerySchema)
		.and(SortByQuerySchema)
		.and(WithCuratedMetadata)
		.and(SearchByTextQuerySchema)
		.safeParse(req.query)

	if (!queryCheck.success) {
		return handleAndReturnErrorResponse(req, res, queryCheck.error)
	}

	try {
		const {
			skip,
			take,
			withTvl,
			minTvl,
			withCuratedMetadata,
			sortByTvl,
			sortByTotalStakers,
			sortByTotalOperators,
			sortByApy,
			searchByText,
			searchMode
		} = queryCheck.data

		// Setup sort if applicable
		const sortConfig = sortByTotalStakers
			? { field: 'totalStakers', order: sortByTotalStakers }
			: sortByTotalOperators
			? { field: 'totalOperators', order: sortByTotalOperators }
			: sortByTvl
			? { field: 'tvlEth', order: sortByTvl }
			: sortByApy
			? { field: 'maxApy', order: sortByApy }
			: null

		// Setup search query
		const searchFilterQuery = getAvsSearchQuery(searchByText, searchMode, 'partial')

		// Fetch records and apply search/sort
		const avsRecords = await prisma.avs.findMany({
			where: {
				...getAvsFilterQuery(true),
				...searchFilterQuery,
				...(minTvl ? { tvlEth: { gte: minTvl } } : {})
			},
			include: {
				curatedMetadata: withCuratedMetadata,
				additionalInfo: withCuratedMetadata,
				operators: {
					where: { isActive: true },
					include: {
						operator: {
							include: {
								shares: true
							}
						}
					}
				}
			},
			orderBy: sortConfig
				? { [sortConfig.field]: sortConfig.order }
				: searchByText
				? { tvlEth: 'desc' }
				: undefined,
			skip,
			take
		})

		// Fetch count
		const avsCount = await prisma.avs.count({
			where: {
				...getAvsFilterQuery(true),
				...searchFilterQuery,
				...(minTvl ? { tvlEth: { gte: minTvl } } : {})
			}
		})

		const strategiesWithSharesUnderlying = withTvl ? await getStrategiesWithShareUnderlying() : []

		const data = await Promise.all(
			avsRecords.map(async (avs) => {
				const shares = withOperatorShares(avs.operators).filter(
					(s) => avs.restakeableStrategies.indexOf(s.strategyAddress.toLowerCase()) !== -1
				)

				return {
					...avs,
					curatedMetadata: withCuratedMetadata ? avs.curatedMetadata : undefined, // Legacy
					additionalInfo: withCuratedMetadata
						? getAdditionalInfo(avs.additionalInfo, avs.curatedMetadata)
						: undefined,
					totalOperators: avs.totalOperators,
					totalStakers: avs.totalStakers,
					shares,
					tvl: withTvl ? sharesToTVL(shares, strategiesWithSharesUnderlying) : undefined,
					operators: undefined,
					metadataUrl: undefined,
					isMetadataSynced: undefined,
					restakeableStrategies: undefined,
					tvlEth: undefined,
					sharesHash: undefined
				}
			})
		)

		res.send({
			data,
			meta: {
				total: avsCount,
				skip,
				take
			}
		})
	} catch (error) {
		handleAndReturnErrorResponse(req, res, error)
	}
}

/**
 * Function for route /avs/addresses
 * Returns a list of all AVS, addresses & logos. Optionally perform a text search for a list of matched AVSs.
 *
 * @param req
 * @param res
 */
export async function getAllAVSAddresses(req: Request, res: Response) {
	// Validate pagination query
	const queryCheck = PaginationQuerySchema.and(SearchByTextQuerySchema).safeParse(req.query)
	if (!queryCheck.success) {
		return handleAndReturnErrorResponse(req, res, queryCheck.error)
	}

	try {
		const { skip, take, searchByText, searchMode } = queryCheck.data
		const searchFilterQuery = getAvsSearchQuery(searchByText, searchMode, 'full')

		// Fetch records
		const avsRecords = await prisma.avs.findMany({
			select: {
				address: true,
				metadataName: true,
				metadataLogo: true,
				curatedMetadata: {
					select: {
						metadataName: true,
						metadataLogo: true
					}
				}
			},
			where: {
				...getAvsFilterQuery(true),
				...searchFilterQuery
			},
			...(searchByText && {
				orderBy: {
					tvlEth: 'desc'
				}
			}),
			skip,
			take
		})

		// Determine count
		const avsCount = await prisma.avs.count({
			where: {
				...getAvsFilterQuery(true),
				...searchFilterQuery
			}
		})

		const data = avsRecords.map((avs) => ({
			address: avs.address,
			name: avs.curatedMetadata?.metadataName || avs.metadataName,
			logo: avs.curatedMetadata?.metadataLogo || avs.metadataLogo
		}))

		// Send response with data and metadata
		res.send({
			data,
			meta: {
				total: avsCount,
				skip,
				take
			}
		})
	} catch (error) {
		handleAndReturnErrorResponse(req, res, error)
	}
}

/**
 * Function for route /avs/:address
 * Returns a single AVS by address
 *
 * @param req
 * @param res
 */
export async function getAVS(req: Request, res: Response) {
	// Validate query and params
	const queryCheck = WithTvlQuerySchema.and(WithCuratedMetadata)
		.and(WithRewardsQuerySchema)
		.safeParse(req.query)
	if (!queryCheck.success) {
		return handleAndReturnErrorResponse(req, res, queryCheck.error)
	}

	const paramCheck = EthereumAddressSchema.safeParse(req.params.address)
	if (!paramCheck.success) {
		return handleAndReturnErrorResponse(req, res, paramCheck.error)
	}

	try {
		const { address } = req.params
		const { withTvl, withCuratedMetadata, withRewards } = queryCheck.data

		const avs = await prisma.avs.findUniqueOrThrow({
			where: { address: address.toLowerCase(), ...getAvsFilterQuery() },
			include: {
				curatedMetadata: withCuratedMetadata,
				additionalInfo: withCuratedMetadata,
				rewardSubmissions: withRewards,
				operators: {
					where: { isActive: true },
					include: {
						operator: {
							include: {
								shares: true
							}
						}
					}
				}
			}
		})

<<<<<<< HEAD
		const shares = withOperatorShares(avs.operators).filter(
			(s) => true
			// TODO: Add back with operator set strategies
			// (s) => avs.restakeableStrategies.indexOf(s.strategyAddress.toLowerCase()) !== -1
		)
=======
		const shares = withOperatorShares(avs.operators).filter((s) => true)
		// TODO: Add back with operator set strategies
		// (s) => avs.restakeableStrategies.indexOf(s.strategyAddress.toLowerCase()) !== -1
>>>>>>> d381d64e

		const strategiesWithSharesUnderlying = withTvl ? await getStrategiesWithShareUnderlying() : []

		const newTotalStakers = await prisma.staker.count({
			where: {
				operatorAddress: {
					in: avs.operators.map((o) => o.operatorAddress)
				}
				// TODO: Add back with operator set strategies
				// shares: {
				// 	some: {
				// 		strategyAddress: {
				// 			in: avs.restakeableStrategies
				// 		},
				// 		shares: { gt: '0' }
				// 	}
				// }
			}
		})

<<<<<<< HEAD
		console.log('newTotalStakers', newTotalStakers)

=======
>>>>>>> d381d64e
		res.send({
			...avs,
			curatedMetadata: withCuratedMetadata ? avs.curatedMetadata : undefined,
			additionalInfo: withCuratedMetadata
				? getAdditionalInfo(avs.additionalInfo, avs.curatedMetadata)
				: undefined,
			shares,
			totalOperators: avs.totalOperators,
			totalStakers: newTotalStakers,
			tvl: withTvl ? sharesToTVL(shares, strategiesWithSharesUnderlying) : undefined,
			rewards: withRewards ? await calculateAvsApy(avs) : undefined,
			operators: undefined,
			metadataUrl: undefined,
			isMetadataSynced: undefined,
			restakeableStrategies: undefined,
			tvlEth: undefined,
			sharesHash: undefined,
			rewardSubmissions: undefined
		})
	} catch (error) {
		handleAndReturnErrorResponse(req, res, error)
	}
}

/**
 * Function for route /avs/:address/stakers
 * Returns all stakers for a given AVS
 *
 * @param req
 * @param res
 * @returns
 */
export async function getAVSStakers(req: Request, res: Response) {
	// Validate query and params
	const queryCheck = PaginationQuerySchema.and(WithTvlQuerySchema)
		.and(UpdatedSinceQuerySchema)
		.safeParse(req.query)

	if (!queryCheck.success) {
		return handleAndReturnErrorResponse(req, res, queryCheck.error)
	}

	const paramCheck = EthereumAddressSchema.safeParse(req.params.address)
	if (!paramCheck.success) {
		return handleAndReturnErrorResponse(req, res, paramCheck.error)
	}

	try {
		const { address } = req.params
		const { skip, take, withTvl, updatedSince } = queryCheck.data

		const avs = await prisma.avs.findUniqueOrThrow({
			where: { address: address.toLowerCase(), ...getAvsFilterQuery() },
			include: { operators: true }
		})

		const operatorAddresses = avs.operators.filter((o) => o.isActive).map((o) => o.operatorAddress)

		const stakersCount = await prisma.staker.count({
			where: {
				...(updatedSince ? { updatedAt: { gte: new Date(updatedSince) } } : {}),
				operatorAddress: {
					in: operatorAddresses
				},
				shares: {
					some: {
						strategyAddress: {
							in: [...new Set(avs.operators.flatMap((o) => o.restakedStrategies))]
						},
						shares: { gt: '0' }
					}
				}
			}
		})

		const stakersRecords = await prisma.staker.findMany({
			where: {
				...(updatedSince ? { updatedAt: { gte: new Date(updatedSince) } } : {}),
				operatorAddress: { in: operatorAddresses },
				shares: {
					some: {
						strategyAddress: {
							in: [...new Set(avs.operators.flatMap((o) => o.restakedStrategies))]
						},
						shares: { gt: '0' }
					}
				}
			},
			skip,
			take,
			include: { shares: true }
		})

		const strategiesWithSharesUnderlying = withTvl ? await getStrategiesWithShareUnderlying() : []

		const stakers = stakersRecords.map((staker) => {
			const shares = staker.shares.filter(
				(s) => avs.restakeableStrategies.indexOf(s.strategyAddress) !== -1
			)

			return {
				...staker,
				shares,
				tvl: withTvl ? sharesToTVL(shares, strategiesWithSharesUnderlying) : undefined
			}
		})

		res.send({
			data: stakers,
			meta: {
				total: stakersCount,
				skip,
				take
			}
		})
	} catch (error) {
		handleAndReturnErrorResponse(req, res, error)
	}
}

/**
 * Function for route /avs/:address/operators
 * Returns all Operators for a given AVS. Optionally perform a text search for a list of matched Operators.
 *
 * @param req
 * @param res
 * @returns
 */
export async function getAVSOperators(req: Request, res: Response) {
	// Validate query and params
	const queryCheck = PaginationQuerySchema.and(WithTvlQuerySchema)
		.and(MinTvlQuerySchema)
		.and(SortByQuerySchema)
		.and(SearchByTextQuerySchema)
		.safeParse(req.query)
	if (!queryCheck.success) {
		return handleAndReturnErrorResponse(req, res, queryCheck.error)
	}

	const paramCheck = EthereumAddressSchema.safeParse(req.params.address)
	if (!paramCheck.success) {
		return handleAndReturnErrorResponse(req, res, paramCheck.error)
	}

	try {
		const { address } = req.params
		const { skip, take, withTvl, minTvl, sortOperatorsByTvl, searchByText, searchMode } =
			queryCheck.data
		const searchFilterQuery = getOperatorSearchQuery(searchByText, searchMode, 'partial')

		const avs = await prisma.avs.findUniqueOrThrow({
			where: { address: address.toLowerCase(), ...getAvsFilterQuery() },
			include: {
				operators: {
					where: { isActive: true }
				}
			}
		})

		const operatorsRecords = await prisma.operator.findMany({
			include: {
				shares: {
					select: { strategyAddress: true, shares: true }
				},
				stakers: true
			},
			where: {
				AND: [
					{
						address: { in: avs.operators.map((o) => o.operatorAddress) }
					},
					{
						...searchFilterQuery
					},
					...(minTvl ? [{ tvlEth: { gte: minTvl } }] : [])
				] as Prisma.Prisma.OperatorWhereInput[]
			},
			orderBy: sortOperatorsByTvl
				? { tvlEth: sortOperatorsByTvl }
				: searchByText
				? { tvlEth: 'desc' }
				: undefined,
			skip,
			take
		})

		const total =
			searchByText || minTvl
				? await prisma.operator.count({
						where: {
							AND: [
								{
									address: { in: avs.operators.map((o) => o.operatorAddress) }
								},
								{
									...searchFilterQuery
								},
								...(minTvl ? [{ tvlEth: { gte: minTvl } }] : [])
							] as Prisma.Prisma.OperatorWhereInput[]
						}
				  })
				: avs.operators.length

		const strategiesWithSharesUnderlying = withTvl ? await getStrategiesWithShareUnderlying() : []

		const data = operatorsRecords.map((operator) => {
			const avsOperator = avs.operators.find(
				(o) => o.operatorAddress.toLowerCase() === operator.address.toLowerCase()
			)

			const shares = operator.shares.filter(
				(s) => avsOperator?.restakedStrategies.indexOf(s.strategyAddress) !== -1
			)

			return {
				...operator,
				restakedStrategies: avsOperator?.restakedStrategies,
				shares,
				totalStakers: operator.stakers.length,
				tvl: withTvl ? sharesToTVL(shares, strategiesWithSharesUnderlying) : undefined,
				stakers: undefined,
				metadataUrl: undefined,
				isMetadataSynced: undefined,
				tvlEth: undefined,
				sharesHash: undefined
			}
		})

		res.send({
			data,
			meta: {
				total,
				skip,
				take
			}
		})
	} catch (error) {
		handleAndReturnErrorResponse(req, res, error)
	}
}

/**
 * Function for route /avs/:address/rewards
 * Route to get a list of all rewards for a given Avs
 *
 * @param req
 * @param res
 * @returns
 */
export async function getAVSRewards(req: Request, res: Response) {
	const paramCheck = EthereumAddressSchema.safeParse(req.params.address)
	if (!paramCheck.success) {
		return handleAndReturnErrorResponse(req, res, paramCheck.error)
	}

	try {
		const { address } = req.params

		// Fetch all rewards submissions for a given Avs
		const rewardsSubmissions = await prisma.avsStrategyRewardSubmission.findMany({
			where: {
				avsAddress: address.toLowerCase()
			},
			orderBy: {
				rewardsSubmissionHash: 'asc'
			}
		})

		const result: {
			address: string
			submissions: Submission[]
			totalRewards: number
			totalSubmissions: number
			rewardTokens: string[]
			rewardStrategies: string[]
		} = {
			address,
			submissions: [],
			totalRewards: 0,
			totalSubmissions: 0,
			rewardTokens: [],
			rewardStrategies: []
		}

		if (!rewardsSubmissions || rewardsSubmissions.length === 0) {
			return res.send(result)
		}

		const tokenPrices = await fetchTokenPrices()
		const rewardTokens: string[] = []
		const rewardStrategies: string[] = []
		let currentSubmission: Submission | null = null
		let currentTotalAmount = new Prisma.Prisma.Decimal(0)
		let currentTotalAmountEth = new Prisma.Prisma.Decimal(0)

		// Iterate over each rewards submission by the Avs
		for (const submission of rewardsSubmissions) {
			if (
				!currentSubmission ||
				currentSubmission.rewardsSubmissionHash !== submission.rewardsSubmissionHash
			) {
				if (currentSubmission) {
					currentSubmission.totalAmount = currentTotalAmount.toFixed(0)
					result.submissions.push(currentSubmission)
					result.totalSubmissions++
				}
				currentSubmission = {
					rewardsSubmissionHash: submission.rewardsSubmissionHash,
					startTimestamp: Number(submission.startTimestamp),
					duration: submission.duration,
					totalAmount: '0',
					tokenAddress: submission.token,
					strategies: []
				}
				currentTotalAmount = new Prisma.Prisma.Decimal(0)
				result.totalRewards += currentTotalAmountEth.toNumber()
				currentTotalAmountEth = new Prisma.Prisma.Decimal(0)
			}

			const amount = submission.amount || new Prisma.Prisma.Decimal(0)
			currentTotalAmount = currentTotalAmount.add(amount)

			const rewardTokenAddress = submission.token.toLowerCase()
			const strategyAddress = submission.strategyAddress.toLowerCase()

			// Document reward token & rewarded strategy addresses
			if (!rewardTokens.includes(rewardTokenAddress)) rewardTokens.push(rewardTokenAddress)
			if (!rewardStrategies.includes(strategyAddress)) rewardStrategies.push(strategyAddress)

			if (rewardTokenAddress) {
				const tokenPrice = tokenPrices.find((tp) => tp.address.toLowerCase() === rewardTokenAddress)
				const amountInEth = amount
					.div(new Prisma.Prisma.Decimal(10).pow(tokenPrice?.decimals ?? 18))
					.mul(new Prisma.Prisma.Decimal(tokenPrice?.ethPrice ?? 0))
					.mul(new Prisma.Prisma.Decimal(10).pow(18)) // 18 decimals
				currentTotalAmountEth = currentTotalAmountEth.add(amountInEth)
			}

			currentSubmission.strategies.push({
				strategyAddress,
				multiplier: submission.multiplier?.toString() || '0',
				amount: amount.toFixed(0)
			})
		}

		// Add final submission
		if (currentSubmission) {
			currentSubmission.totalAmount = currentTotalAmount.toFixed(0)
			result.submissions.push(currentSubmission)
			result.totalSubmissions++
			result.totalRewards += currentTotalAmountEth.toNumber() // 18 decimals
		}

		result.rewardTokens = rewardTokens
		result.rewardStrategies = rewardStrategies

		res.send(result)
	} catch (error) {
		handleAndReturnErrorResponse(req, res, error)
	}
}
/**
 * Function for route /avs/:address/events/rewards
 * Fetches and returns a list of rewards-related events for a specific AVS
 *
 * @param req
 * @param res
 */
export async function getAVSRewardsEvents(req: Request, res: Response) {
	const result = RewardsEventQuerySchema.and(PaginationQuerySchema).safeParse(req.query)
	if (!result.success) return handleAndReturnErrorResponse(req, res, result.error)

	try {
		const { address } = req.params

		const {
			rewardsSubmissionToken,
			rewardsSubmissionHash,
			startAt,
			endAt,
			withEthValue,
			withIndividualAmount,
			skip,
			take
		} = result.data

		const response = await fetchRewardsEvents({
			avsAddress: address,
			rewardsSubmissionToken,
			rewardsSubmissionHash,
			startAt,
			endAt,
			withEthValue,
			withIndividualAmount,
			skip,
			take
		})

		response.eventRecords.forEach((event) => 'avs' in event.args && (event.args.avs = undefined))

		res.send({
			data: response.eventRecords,
			meta: { total: response.total, skip, take }
		})
	} catch (error) {
		handleAndReturnErrorResponse(req, res, error)
	}
}

/**
 * Function for route avs/:address/events/registration
 * Fetches and returns a list of operator-avs registration event for a specific Avs
 *
 * @param req
 * @param res
 */
export async function getAvsRegistrationEvents(req: Request, res: Response) {
	const result = AvsRegistrationEventQuerySchema.and(PaginationQuerySchema).safeParse(req.query)
	if (!result.success) return handleAndReturnErrorResponse(req, res, result.error)

	try {
		const { address } = req.params

		const { operatorAddress, txHash, status, startAt, endAt, skip, take } = result.data

		const response = await fetchRegistrationEvents({
			avsAddress: address,
			operatorAddress,
			txHash,
			status,
			startAt,
			endAt,
			skip,
			take
		})

		response.eventRecords.forEach((event) => 'avs' in event.args && (event.args.avs = undefined))

		res.send({
			data: response.eventRecords,
			meta: { total: response.total, skip, take }
		})
	} catch (error) {
		handleAndReturnErrorResponse(req, res, error)
	}
}

/**
 * Function for route /avs/:avsAddress/operator-sets
 * Fetches and returns a list of Operator Sets under an AVS
 * @param req
 * @param res
 * @returns
 */
export async function getAvsOperatorSets(req: Request, res: Response) {
	const paramCheck = EthereumAddressSchema.safeParse(req.params.address)
	if (!paramCheck.success) return handleAndReturnErrorResponse(req, res, paramCheck.error)

	const queryCheck = PaginationQuerySchema.safeParse(req.query)

	if (!queryCheck.success) {
		return handleAndReturnErrorResponse(req, res, queryCheck.error)
	}

	try {
		const { address } = req.params
		const { skip, take } = queryCheck.data

		const operatorSets = await prisma.operatorSet.findMany({
			where: { avsAddress: address.toLowerCase() },
			skip,
			take
		})

		const operatorSetCount = await prisma.operatorSet.count({
			where: {
				avsAddress: address.toLowerCase()
			}
		})

		res.send({
			data: operatorSets,
			meta: {
				total: operatorSetCount,
				skip,
				take
			}
		})
	} catch (error) {
		handleAndReturnErrorResponse(req, res, error)
	}
}

/**
 * Function for route /avs/:avsAddress/operator-set/:operatorSetId
 * Fetches and returns details for a specific Operator Set
 * @param req
 * @param res
 * @returns
 */
export async function getAvsOperatorSetDetails(req: Request, res: Response) {
	const paramCheck = AvsOperatorSetParamsSchema.safeParse(req.params)
	if (!paramCheck.success) return handleAndReturnErrorResponse(req, res, paramCheck.error)

	try {
		const { address, operatorSetId } = req.params

		if (operatorSetId === '4294967295') {
			const avs = await prisma.avs.findUnique({
				where: { address: address.toLowerCase() },
				select: { totalStakers: true, totalOperators: true, restakeableStrategies: true }
			})

			if (!avs) {
				throw new EigenExplorerApiError({
					code: 'unprocessable_entity',
					message: 'invalid_string: Invalid AVS Address'
				})
			}

			return res.send({
				avsAddress: address.toLowerCase(),
				operatorSetId,
				strategies: avs.restakeableStrategies ?? [],
				totalOperators: avs.totalOperators,
				totalStakers: avs.totalStakers,
				createdAtBlock: null,
				updatedAtBlock: null,
				createdAt: null,
				updatedAt: null,
				allocations: null
			})
		}

		let totalOperators = 0
		let totalStakers = 0

		const operatorSet = await prisma.operatorSet.findUnique({
			where: {
				avsAddress_operatorSetId: { avsAddress: address, operatorSetId: Number(operatorSetId) }
			},
			include: { allocations: true }
		})

		if (!operatorSet) {
			throw new EigenExplorerApiError({
				code: 'unprocessable_entity',
				message: 'invalid_string: Invalid Operator Set ID'
			})
		}

		totalOperators = await prisma.avsOperatorSet.count({
			where: { avsAddress: address, operatorSetId: Number(operatorSetId), registered: true }
		})

		const operators = await prisma.operator.findMany({
			where: {
				avsOperatorSets: {
					some: { avsAddress: address, operatorSetId: Number(operatorSetId), registered: true }
				}
			},
			select: { totalStakers: true }
		})

		totalStakers = operators.reduce((sum, operator) => sum + operator.totalStakers, 0)

		res.send({
			...operatorSet,
			totalOperators,
			totalStakers,
			allocations: operatorSet.allocations.map(
				({
					avsAddress,
					operatorSetId,
					createdAtBlock,
					updatedAtBlock,
					createdAt,
					updatedAt,
					...allocation
				}) => ({
					...allocation
				})
			)
		})
	} catch (error) {
		handleAndReturnErrorResponse(req, res, error)
	}
}

/**
 * Function for route /avs/:avsAddress/operator-set/:operatorSetId/operators
 * Fetches and returns details of operators for a specific Operator Set
 * @param req
 * @param res
 * @returns
 */
export async function getAvsOperatorSetOperators(req: Request, res: Response) {
	const paramCheck = AvsOperatorSetParamsSchema.safeParse(req.params)
	if (!paramCheck.success) return handleAndReturnErrorResponse(req, res, paramCheck.error)

	const queryCheck = PaginationQuerySchema.safeParse(req.query)
	if (!queryCheck.success) {
		return handleAndReturnErrorResponse(req, res, queryCheck.error)
	}

	try {
		const { address, operatorSetId } = req.params
		const { skip, take } = queryCheck.data

		const avs = await prisma.avs.findUnique({
			where: { address: address.toLowerCase() },
			include: { operators: { where: { isActive: true } } }
		})

		if (!avs) {
			throw new EigenExplorerApiError({
				code: 'unprocessable_entity',
				message: 'invalid_string: Invalid AVS Address'
			})
		}

		let operatorAddresses: string[] = []

		if (operatorSetId === '4294967295') {
			operatorAddresses = avs.operators.map((o) => o.operatorAddress)
		} else {
			const operatorSet = await prisma.operatorSet.findUnique({
				where: {
					avsAddress_operatorSetId: { avsAddress: address, operatorSetId: Number(operatorSetId) }
				},
				include: { avsOperatorSets: true }
			})

			if (!operatorSet) {
				throw new EigenExplorerApiError({
					code: 'unprocessable_entity',
					message: 'invalid_string: Invalid Operator Set ID'
				})
			}

			operatorAddresses = operatorSet.avsOperatorSets
				.filter((o) => o.registered)
				.map((o) => o.operatorAddress)
		}

		const total = await prisma.operator.count({
			where: { address: { in: operatorAddresses } }
		})

		const operatorsRecords = await prisma.operator.findMany({
			where: { address: { in: operatorAddresses } },
			skip,
			take
		})

		const data = operatorsRecords.map((operator) => ({
			...operator,
			shares: [],
			tvl: {},
			stakers: undefined,
			metadataUrl: undefined,
			isMetadataSynced: undefined,
			tvlEth: undefined,
			sharesHash: undefined
		}))

		res.send({
			data,
			meta: {
				total,
				skip,
				take
			}
		})
	} catch (error) {
		handleAndReturnErrorResponse(req, res, error)
	}
}

/**
 * Function for route /avs/:avsAddress/allocations
 * Fetches and returns Allocations under an AVS.
 * @param req
 * @param res
 * @returns
 */
export async function getAvsAllocations(req: Request, res: Response) {
	const paramCheck = EthereumAddressSchema.safeParse(req.params.address)
	if (!paramCheck.success) return handleAndReturnErrorResponse(req, res, paramCheck.error)

	const queryCheck = PaginationQuerySchema.and(AvsAllocationQuerySchema).safeParse(req.query)

	if (!queryCheck.success) {
		return handleAndReturnErrorResponse(req, res, queryCheck.error)
	}

	try {
		const { address } = req.params
		const { skip, take } = queryCheck.data

		const { operatorAddress, operatorSetId, strategyAddress } = queryCheck.data
		const allocations = await prisma.avsAllocation.findMany({
			where: {
				avsAddress: address.toLowerCase(),
				...(operatorAddress && { operatorAddress: operatorAddress.toLowerCase() }),
				...(operatorSetId && { operatorSetId }),
				...(strategyAddress && { strategyAddress: strategyAddress.toLowerCase() })
			},
			skip,
			take
		})

		const allocationCount = await prisma.avsAllocation.count({
			where: {
				avsAddress: address.toLowerCase(),
				...(operatorAddress && { operatorAddress: operatorAddress.toLowerCase() }),
				...(operatorSetId && { operatorSetId }),
				...(strategyAddress && { strategyAddress: strategyAddress.toLowerCase() })
			}
		})

		res.send({
			data: allocations,
			meta: {
				total: allocationCount,
				skip,
				take
			}
		})
	} catch (error) {
		handleAndReturnErrorResponse(req, res, error)
	}
}

/**
 * Function for route /avs/:address/slashed
 * Fetches and returns slashing events for an AVS
 * @param req
 * @param res
 * @returns
 */
export async function getAvsSlashed(req: Request, res: Response) {
	const paramCheck = EthereumAddressSchema.safeParse(req.params.address)
	if (!paramCheck.success) {
		return handleAndReturnErrorResponse(req, res, paramCheck.error)
	}

	const queryCheck = PaginationQuerySchema.and(AvsOperatorSetQuerySchema).safeParse(req.query)
	if (!queryCheck.success) {
		return handleAndReturnErrorResponse(req, res, queryCheck.error)
	}

	try {
		const { address } = req.params
		const { skip, take, operatorAddress, operatorSetId } = queryCheck.data

		const slashingRecords = await prisma.avsOperatorSlashed.findMany({
			where: {
				avsAddress: address.toLowerCase(),
				...(operatorAddress && { operatorAddress: operatorAddress.toLowerCase() }),
				...(operatorSetId && { operatorSetId })
			},
			skip,
			take
		})

		const data = slashingRecords.map(({ id, ...event }) => ({
			...event,
			id: undefined
		}))

		const total = await prisma.avsOperatorSlashed.count({
			where: {
				avsAddress: address.toLowerCase(),
				...(operatorAddress && { operatorAddress: operatorAddress.toLowerCase() }),
				...(operatorSetId && { operatorSetId })
			}
		})

		res.send({
			data,
			meta: {
				total,
				skip,
				take
			}
		})
	} catch (error) {
		handleAndReturnErrorResponse(req, res, error)
	}
}

/**
 * Function for route /avs/:address/invalidate-metadata
 * Protected route to invalidate the metadata of a given AVS
 *
 * @param req
 * @param res
 */
export async function invalidateMetadata(req: Request, res: Response) {
	const paramCheck = EthereumAddressSchema.safeParse(req.params.address)
	if (!paramCheck.success) {
		return handleAndReturnErrorResponse(req, res, paramCheck.error)
	}

	try {
		const accessLevel = isAuthRequired() ? req.accessLevel || 0 : 999

		if (accessLevel !== 999) {
			throw new EigenExplorerApiError({ code: 'unauthorized', message: 'Unauthorized access.' })
		}

		const { address } = req.params

		const updateResult = await prisma.avs.updateMany({
			where: { address: address.toLowerCase() },
			data: { isMetadataSynced: false }
		})

		if (updateResult.count === 0) {
			throw new EigenExplorerApiError({ code: 'not_found', message: 'AVS address not found.' })
		}

		res.send({ message: 'Metadata invalidated successfully.' })
	} catch (error) {
		handleAndReturnErrorResponse(req, res, error)
	}
}

/**
 * Function for route /avs/:address/update-metadata
 * Protected route to update the additional info of a given AVS
 *
 * @param req
 * @param res
 */
export async function updateMetadata(req: Request, res: Response) {
	const paramCheck = EthereumAddressSchema.safeParse(req.params.address)
	if (!paramCheck.success) {
		return handleAndReturnErrorResponse(req, res, paramCheck.error)
	}

	const bodyCheck = AvsAdditionalInfoSchema.safeParse(req.body)
	if (!bodyCheck.success) {
		return handleAndReturnErrorResponse(req, res, bodyCheck.error)
	}

	try {
		const accessLevel = isAuthRequired() ? req.accessLevel || 0 : 999

		if (accessLevel !== 999) {
			throw new EigenExplorerApiError({ code: 'unauthorized', message: 'Unauthorized access.' })
		}

		const storageBucket = 'avs-curated-metadata-media' // Storage bucket on DB must match name
		const { address } = req.params
		const { items } = bodyCheck.data

		try {
			await prisma.avs.findUniqueOrThrow({
				where: { address: address.toLowerCase() },
				select: { address: true }
			})
		} catch {
			throw new EigenExplorerApiError({ code: 'not_found', message: 'AVS not found.' })
		}

		// biome-ignore lint/suspicious/noExplicitAny: <explanation>
		const dbTransactions: any[] = []

		for (const item of items) {
			if (item.contentType === 'application/json') {
				const jsonItem = item as {
					contentType: 'application/json'
					metadataKey: string
					metadataContent: string | null
				}

				dbTransactions.push(
					prisma.avsAdditionalInfo.upsert({
						where: {
							avsAddress_metadataKey: {
								avsAddress: address.toLowerCase(),
								metadataKey: jsonItem.metadataKey
							}
						},
						create: {
							avsAddress: address.toLowerCase(),
							metadataKey: jsonItem.metadataKey,
							metadataContent: jsonItem.metadataContent as string,
							createdAt: new Date(),
							updatedAt: new Date()
						},
						update: {
							metadataContent: jsonItem.metadataContent,
							updatedAt: new Date()
						}
					})
				)
			} else {
				const imageItem = item as {
					metadataKey: string
					contentType: string
					fileData: string
				}

				const base64String = imageItem.fileData.replace(/^data:image\/\w+;base64,/, '')
				const fileBuffer = Buffer.from(base64String, 'base64')

				const supportedExtensions = {
					'image/jpeg': 'jpg',
					'image/jpg': 'jpg',
					'image/png': 'png',
					'image/gif': 'gif',
					'image/webp': 'webp',
					'image/svg+xml': 'svg'
				}

				const extension = supportedExtensions[imageItem.contentType] || 'bin'
				const fileName = `${address.toLowerCase()}/${imageItem.metadataKey}.${extension}` // Will overwrite existing media file for a given (avs, metadata key)
				const uploadUrl = `https://${process.env.SUPABASE_PROJECT_REF}.supabase.co/storage/v1/object/${storageBucket}/${fileName}`
				const uploadResponse = await fetch(uploadUrl, {
					method: 'POST',
					headers: {
						Authorization: `Bearer ${process.env.SUPABASE_SERVICE_ROLE_KEY}`,
						'Content-Type': imageItem.contentType,
						'x-upsert': 'true'
					},
					body: fileBuffer
				})

				if (!uploadResponse.ok) {
					throw new EigenExplorerApiError({
						code: 'internal_server_error',
						message: `Supabase storage error: ${uploadResponse.statusText}`
					})
				}

				const fileUrl = `https://${process.env.SUPABASE_PROJECT_REF}.supabase.co/storage/v1/object/public/${storageBucket}/${fileName}`

				dbTransactions.push(
					prisma.avsAdditionalInfo.upsert({
						where: {
							avsAddress_metadataKey: {
								avsAddress: address.toLowerCase(),
								metadataKey: imageItem.metadataKey
							}
						},
						create: {
							avsAddress: address.toLowerCase(),
							metadataKey: imageItem.metadataKey,
							metadataContent: fileUrl,
							createdAt: new Date(),
							updatedAt: new Date()
						},
						update: {
							metadataContent: fileUrl,
							updatedAt: new Date()
						}
					})
				)
			}
		}

		if (dbTransactions.length > 0) await bulkUpdateDbTransactions(dbTransactions)

		res.send({ updated: items.length })
	} catch (error) {
		handleAndReturnErrorResponse(req, res, error)
	}
}

/**
 * Function for route /avs/:address/delete-metadata
 * Protected route to delete an array of additional info items for a given AVS
 *
 * @param req
 * @param res
 */
export async function deleteMetadata(req: Request, res: Response) {
	const paramCheck = EthereumAddressSchema.safeParse(req.params.address)
	if (!paramCheck.success) {
		return handleAndReturnErrorResponse(req, res, paramCheck.error)
	}

	const bodyCheck = AvsAdditionalInfoKeys.safeParse(req.body)
	if (!bodyCheck.success) {
		return handleAndReturnErrorResponse(req, res, bodyCheck.error)
	}

	try {
		const accessLevel = isAuthRequired() ? req.accessLevel || 0 : 999
		const deleteData = bodyCheck.data

		if (accessLevel !== 999) {
			throw new EigenExplorerApiError({ code: 'unauthorized', message: 'Unauthorized access.' })
		}

		const { address } = req.params

		const result = await prisma.avsAdditionalInfo.deleteMany({
			where: {
				AND: [
					{ avsAddress: address.toLowerCase() },
					{
						metadataKey: {
							in: deleteData
						}
					}
				]
			}
		})

		res.send({ deleted: result.count })
	} catch (error) {
		handleAndReturnErrorResponse(req, res, error)
	}
}

/**
 * Function for route /avs/:address/delete-all-metadata
 * Protected route to delete all additional info items for a given AVS
 *
 * @param req
 * @param res
 */
export async function deleteAllMetadata(req: Request, res: Response) {
	const paramCheck = EthereumAddressSchema.safeParse(req.params.address)
	if (!paramCheck.success) {
		return handleAndReturnErrorResponse(req, res, paramCheck.error)
	}

	try {
		const accessLevel = isAuthRequired() ? req.accessLevel || 0 : 999

		if (accessLevel !== 999) {
			throw new EigenExplorerApiError({ code: 'unauthorized', message: 'Unauthorized access.' })
		}

		const { address } = req.params

		const result = await prisma.avsAdditionalInfo.deleteMany({
			where: { avsAddress: address.toLowerCase() }
		})

		res.send({ deleted: result.count })
	} catch (error) {
		handleAndReturnErrorResponse(req, res, error)
	}
}

// --- Helper functions ---

export function getAvsFilterQuery(filterName?: boolean) {
	const queryWithName = filterName
		? {
				OR: [
					{
						metadataName: { not: '' }
					}
				]
		  }
		: {}

	return {
		AND: [
			queryWithName,
			{
				OR: [
					{
						curatedMetadata: {
							isVisible: true
						}
					},
					{
						curatedMetadata: null
					}
				]
			}
		]
	}
}

export function getAvsSearchQuery(
	searchByText: string | undefined,
	searchMode: 'contains' | 'startsWith',
	searchScope: 'partial' | 'full'
) {
	if (!searchByText) return {}

	const searchConfig = { [searchMode]: searchByText, mode: 'insensitive' }

	if (searchScope === 'partial') {
		return {
			OR: [
				{ address: searchConfig },
				{ metadataName: searchConfig },
				{
					curatedMetadata: {
						is: {
							OR: [{ metadataName: searchConfig }]
						}
					}
				}
			] as Prisma.Prisma.AvsWhereInput[]
		}
	}

	return {
		OR: [
			{ address: searchConfig },
			{ metadataName: searchConfig },
			{ metadataDescription: searchConfig },
			{ metadataWebsite: searchConfig },
			{
				curatedMetadata: {
					is: {
						OR: [
							{ metadataName: searchConfig },
							{ metadataDescription: searchConfig },
							{ metadataWebsite: searchConfig }
						]
					}
				}
			}
		] as Prisma.Prisma.AvsWhereInput[]
	}
}

// biome-ignore lint/suspicious/noExplicitAny: <explanation>
async function calculateAvsApy(avs: any) {
	try {
		const strategyApyMap: Map<
			string,
			{
				apy: number
				tokens: Map<string, number>
			}
		> = new Map()

		const tokenPrices = await fetchTokenPrices()
		const strategiesWithSharesUnderlying = await getStrategiesWithShareUnderlying()

		// Get share amounts for each restakeable strategy
		const shares = withOperatorShares(avs.operators).filter(
			(s) => avs.restakeableStrategies.indexOf(s.strategyAddress.toLowerCase()) !== -1
		)

		// Fetch the AVS tvl for each strategy
		const tvlStrategiesEth = sharesToTVLStrategies(shares, strategiesWithSharesUnderlying)

		// Iterate through each strategy and calculate all its rewards
		for (const strategyAddress of avs.restakeableStrategies) {
			const strategyTvl = tvlStrategiesEth[strategyAddress.toLowerCase()] || 0
			if (strategyTvl === 0) continue

			const tokenApyMap: Map<string, number> = new Map()
			const tokenRewards: Map<
				string,
				{
					totalRewardsEth: Prisma.Prisma.Decimal
					totalDuration: number
				}
			> = new Map()

			let strategyTotalRewardsEth = new Prisma.Prisma.Decimal(0)
			let strategyTotalDuration = 0

			// Find all reward submissions attributable to the strategy
			const relevantSubmissions = avs.rewardSubmissions.filter(
				(submission) => submission.strategyAddress.toLowerCase() === strategyAddress.toLowerCase()
			)

			// Calculate each reward amount for the strategy
			for (const submission of relevantSubmissions) {
				let rewardIncrementEth = new Prisma.Prisma.Decimal(0)
				const rewardTokenAddress = submission.token.toLowerCase()

				// Normalize reward amount to its ETH price
				if (rewardTokenAddress) {
					const tokenPrice = tokenPrices.find(
						(tp) => tp.address.toLowerCase() === rewardTokenAddress
					)
					rewardIncrementEth = submission.amount
						.mul(new Prisma.Prisma.Decimal(tokenPrice?.ethPrice ?? 0))
						.div(new Prisma.Prisma.Decimal(10).pow(tokenPrice?.decimals ?? 18)) // No decimals
				}

				// Multiply reward amount in ETH by the strategy weight
				rewardIncrementEth = rewardIncrementEth
					.mul(submission.multiplier)
					.div(new Prisma.Prisma.Decimal(10).pow(18))

				// Accumulate token-specific rewards and duration
				const tokenData = tokenRewards.get(rewardTokenAddress) || {
					totalRewardsEth: new Prisma.Prisma.Decimal(0),
					totalDuration: 0
				}
				tokenData.totalRewardsEth = tokenData.totalRewardsEth.add(rewardIncrementEth)
				tokenData.totalDuration += submission.duration
				tokenRewards.set(rewardTokenAddress, tokenData)

				// Accumulate strategy totals
				strategyTotalRewardsEth = strategyTotalRewardsEth.add(rewardIncrementEth)
				strategyTotalDuration += submission.duration
			}

			if (strategyTotalDuration === 0) continue

			// Calculate token APYs using accumulated values
			tokenRewards.forEach((data, tokenAddress) => {
				if (data.totalDuration !== 0) {
					const tokenRewardRate = data.totalRewardsEth.toNumber() / strategyTvl
					const tokenAnnualizedRate = tokenRewardRate * ((365 * 24 * 60 * 60) / data.totalDuration)
					const tokenApy = tokenAnnualizedRate * 100

					tokenApyMap.set(tokenAddress, tokenApy)
				}
			})

			// Calculate overall strategy APY summing token APYs
			const strategyApy = Array.from(tokenApyMap.values()).reduce((sum, apy) => sum + apy, 0)

			// Update strategy rewards map
			const currentStrategyRewards = {
				apy: 0,
				tokens: new Map()
			}

			tokenApyMap.forEach((apy, tokenAddress) => {
				currentStrategyRewards.tokens.set(tokenAddress, apy)
			})
			currentStrategyRewards.apy += strategyApy
			strategyApyMap.set(strategyAddress, currentStrategyRewards)
		}

		return {
			strategyApys: Array.from(strategyApyMap.entries()).map(([strategyAddress, data]) => {
				return {
					strategyAddress,
					apy: data.apy,
					tokens: Array.from(data.tokens.entries()).map(([tokenAddress, apy]) => ({
						tokenAddress,
						apy
					}))
				}
			})
		}
	} catch {}
}

function getAdditionalInfo(
	allAdditionalInfo: Prisma.AvsAdditionalInfo[],
	curatedMetadata: Prisma.AvsCuratedMetadata | null
) {
	const processedKeys = new Set<string>()
	const result: Array<{
		metadataKey: string
		metadataValue: string | null
		createdAt: Date | null
		updatedAt: Date | null
	}> = []

	for (const info of allAdditionalInfo) {
		result.push({
			metadataKey: info.metadataKey,
			metadataValue: info.metadataContent,
			createdAt: info.createdAt,
			updatedAt: info.updatedAt
		})

		processedKeys.add(info.metadataKey)
	}

	// If curatedMetadata exists, use it as fallback if any of these keys are missing
	if (curatedMetadata) {
		const curatedFields = [
			'metadataName',
			'name',
			'metadataDescription',
			'description',
			'metadataDiscord',
			'discord',
			'metadataLogo',
			'logo',
			'metadataTelegram',
			'telegram',
			'metadataWebsite',
			'website',
			'metadataX',
			'X',
			'x',
			'metadataGithub',
			'github',
			'metadataTokenAddress'
		]

		for (const field of curatedFields) {
			if (!processedKeys.has(field) && field in curatedMetadata) {
				result.push({
					metadataKey: field,
					metadataValue: curatedMetadata[field as keyof typeof curatedMetadata] as string | null,
					createdAt: null,
					updatedAt: null
				})
			}
		}
	}

	return result
}

async function bulkUpdateDbTransactions(
	// biome-ignore lint/suspicious/noExplicitAny: <explanation>
	dbTransactions: any[]
) {
	const chunkSize = 1000

	let i = 0
	for (const chunk of chunkArray(dbTransactions, chunkSize)) {
		await prisma.$transaction(chunk)

		i++
	}
}

function chunkArray(array, chunkSize = 1000) {
	// biome-ignore lint/suspicious/noExplicitAny: <explanation>
	const chunks: any = []
	for (let i = 0; i < array.length; i += chunkSize) {
		chunks.push(array.slice(i, i + chunkSize))
	}
	return chunks
}<|MERGE_RESOLUTION|>--- conflicted
+++ resolved
@@ -281,17 +281,11 @@
 			}
 		})
 
-<<<<<<< HEAD
 		const shares = withOperatorShares(avs.operators).filter(
 			(s) => true
 			// TODO: Add back with operator set strategies
 			// (s) => avs.restakeableStrategies.indexOf(s.strategyAddress.toLowerCase()) !== -1
 		)
-=======
-		const shares = withOperatorShares(avs.operators).filter((s) => true)
-		// TODO: Add back with operator set strategies
-		// (s) => avs.restakeableStrategies.indexOf(s.strategyAddress.toLowerCase()) !== -1
->>>>>>> d381d64e
 
 		const strategiesWithSharesUnderlying = withTvl ? await getStrategiesWithShareUnderlying() : []
 
@@ -312,11 +306,6 @@
 			}
 		})
 
-<<<<<<< HEAD
-		console.log('newTotalStakers', newTotalStakers)
-
-=======
->>>>>>> d381d64e
 		res.send({
 			...avs,
 			curatedMetadata: withCuratedMetadata ? avs.curatedMetadata : undefined,
