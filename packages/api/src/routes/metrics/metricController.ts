--- conflicted
+++ resolved
@@ -220,7 +220,6 @@
 	}
 }
 
-<<<<<<< HEAD
 export async function getHistoricalWithdrawalAggregate(
 	req: Request,
 	res: Response
@@ -269,8 +268,6 @@
 	}
 }
 
-=======
->>>>>>> f1450b74
 export async function getHistoricalWithdrawalCount(
 	req: Request,
 	res: Response
@@ -586,17 +583,6 @@
 	frequency: string,
 	variant: string
 ) {
-<<<<<<< HEAD
-=======
-	function resetTime(date: Date) {
-		date.setUTCMinutes(0, 0, 0)
-		return date
-	}
-
-	const startDate = resetTime(new Date(startAt))
-	const endDate = resetTime(new Date(endAt))
-
->>>>>>> f1450b74
 	if (
 		!['avs', 'operator', 'staker', 'withdrawalQueued', 'deposit'].includes(
 			modelName
