import express from 'express'
import {
	getMetrics,
	getTotalAvs,
	getTotalOperators,
	getTotalStakers,
	getTvl,
	getTvlBeaconChain,
	getTvlRestaking,
	getTvlRestakingByStrategy,
	getHistoricalAvsCount,
	getHistoricalOperatorCount,
	getHistoricalStakerCount,
	getHistoricalDepositCount,
	getHistoricalWithdrawalCount,
	getHistoricalAvsAggregate,
	getHistoricalOperatorsAggregate,
	getHistoricalTvl,
	getHistoricalTvlBeaconChain,
	getHistoricalTvlRestaking,
	getHistoricalTvlWithdrawal,
	getHistoricalTvlDeposit,
	getTotalWithdrawals,
	getTotalDeposits,
<<<<<<< HEAD
	getRestakingRatio
=======
	getDeploymentRatio
>>>>>>> 1887c301
} from './metricController'

import routeCache from 'route-cache'

const router = express.Router()

// API routes for /metrics

// --- Holistic Routes ---

router.get('/', routeCache.cacheSeconds(120), getMetrics)

// --- TVL Routes ---

router.get('/tvl', routeCache.cacheSeconds(120), getTvl)
router.get('/tvl/beacon-chain', routeCache.cacheSeconds(120), getTvlBeaconChain)
router.get('/tvl/restaking', routeCache.cacheSeconds(120), getTvlRestaking)
router.get(
	'/tvl/restaking/:strategy',
	routeCache.cacheSeconds(120),
	getTvlRestakingByStrategy
)

// --- Total Routes ---

router.get('/total-avs', routeCache.cacheSeconds(120), getTotalAvs)
router.get('/total-operators', routeCache.cacheSeconds(120), getTotalOperators)
router.get('/total-stakers', routeCache.cacheSeconds(120), getTotalStakers)
router.get(
	'/total-withdrawals',
	routeCache.cacheSeconds(120),
	getTotalWithdrawals
)
router.get('/total-deposits', routeCache.cacheSeconds(120), getTotalDeposits)

// --- Historical TVL Routes ---

router.get('/historical/tvl', routeCache.cacheSeconds(120), getHistoricalTvl)
router.get(
	'/historical/tvl/beacon-chain',
	routeCache.cacheSeconds(120),
	getHistoricalTvlBeaconChain
)
router.get(
	'/historical/tvl/restaking/:address',
	routeCache.cacheSeconds(120),
	getHistoricalTvlRestaking
)
router.get(
	'/historical/withdrawals',
	routeCache.cacheSeconds(120),
	getHistoricalTvlWithdrawal
)
router.get(
	'/historical/deposits',
	routeCache.cacheSeconds(120),
	getHistoricalTvlDeposit
)

// --- Historical Aggregate Routes ---

router.get(
	'/historical/avs/:address',
	routeCache.cacheSeconds(120),
	getHistoricalAvsAggregate
)
router.get(
	'/historical/operators/:address',
	routeCache.cacheSeconds(120),
	getHistoricalOperatorsAggregate
)

// --- Historical Count Routes ---

router.get(
	'/historical/count-avs',
	routeCache.cacheSeconds(120),
	getHistoricalAvsCount
)
router.get(
	'/historical/count-operators',
	routeCache.cacheSeconds(120),
	getHistoricalOperatorCount
)
router.get(
	'/historical/count-stakers',
	routeCache.cacheSeconds(120),
	getHistoricalStakerCount
)
router.get(
	'/historical/count-withdrawals',
	routeCache.cacheSeconds(120),
	getHistoricalWithdrawalCount
)
router.get(
	'/historical/count-deposits',
	routeCache.cacheSeconds(120),
	getHistoricalDepositCount
)

router.get(
<<<<<<< HEAD
	'/restaking-ratio', 
	routeCache.cacheSeconds(120), 
	getRestakingRatio
=======
	'/deployment-ratio',
	routeCache.cacheSeconds(120),
	getDeploymentRatio
>>>>>>> 1887c301
)

export default router<|MERGE_RESOLUTION|>--- conflicted
+++ resolved
@@ -22,11 +22,8 @@
 	getHistoricalTvlDeposit,
 	getTotalWithdrawals,
 	getTotalDeposits,
-<<<<<<< HEAD
-	getRestakingRatio
-=======
+	getRestakingRatio,
 	getDeploymentRatio
->>>>>>> 1887c301
 } from './metricController'
 
 import routeCache from 'route-cache'
@@ -128,15 +125,15 @@
 )
 
 router.get(
-<<<<<<< HEAD
 	'/restaking-ratio', 
 	routeCache.cacheSeconds(120), 
 	getRestakingRatio
-=======
-	'/deployment-ratio',
+)
+
+router.get(
+  '/deployment-ratio',
 	routeCache.cacheSeconds(120),
 	getDeploymentRatio
->>>>>>> 1887c301
 )
 
 export default router