--- conflicted
+++ resolved
@@ -16,10 +16,7 @@
 		"debug": "~2.6.9",
 		"dotenv": "^16.4.5",
 		"express": "^4.18.3",
-<<<<<<< HEAD
-=======
 		"express-rate-limit": "^7.4.1",
->>>>>>> a0ce7985
 		"helmet": "^7.1.0",
 		"http-errors": "~1.6.3",
 		"jade": "^0.29.0",
