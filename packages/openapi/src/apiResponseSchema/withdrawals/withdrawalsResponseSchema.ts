--- conflicted
+++ resolved
@@ -6,13 +6,10 @@
 		example: '0x9e6728ef0a8ad6009107a886047aae35bc5ed7deaa68580b0d1f8f67e3e5ed31'
 	}),
 	nonce: z.number().describe('The nonce of the withdrawal').openapi({ example: 0 }),
-<<<<<<< HEAD
-=======
 	isCompleted: z
 		.boolean()
 		.describe('Indicates if the withdrawal is completed')
 		.openapi({ example: false }),
->>>>>>> a0ce7985
 	stakerAddress: z
 		.string()
 		.describe('The address of the staker')
@@ -36,18 +33,14 @@
 				}
 			]
 		}),
-<<<<<<< HEAD
-=======
 	startBlock: z
 		.number()
 		.describe('The block number when the withdrawal was queued')
 		.openapi({ example: 19912470 }),
->>>>>>> a0ce7985
 	createdAtBlock: z
 		.number()
 		.describe('The block number when the withdrawal was recorded by EigenExplorer')
 		.openapi({ example: 19912470 }),
-<<<<<<< HEAD
 	createdAt: z
 		.string()
 		.describe('The time stamp when the withdrawal was recorded by EigenExplorer')
@@ -55,24 +48,18 @@
 })
 
 export const WithdrawalsResponseWithUpdateFields = WithdrawalsResponseSchema.extend({
-=======
->>>>>>> a0ce7985
 	updatedAtBlock: z
 		.number()
 		.describe('The block number when the withdrawal was last updated')
 		.openapi({ example: 19912470 }),
-<<<<<<< HEAD
-=======
 	createdAt: z
 		.string()
 		.describe('The time stamp when the withdrawal was recorded by EigenExplorer')
 		.openapi({ example: '2024-07-07T23:53:35.000Z' }),
->>>>>>> a0ce7985
 	updatedAt: z
 		.string()
 		.describe('The time stamp when the withdrawal was last updated')
 		.openapi({ example: '2024-07-07T23:53:35.000Z' })
-<<<<<<< HEAD
 })
 
 export const WithdrawalsResponseWithIsCompletedAndUpdateFields =
@@ -81,7 +68,4 @@
 			.boolean()
 			.describe('Indicates if the withdrawal is completed')
 			.openapi({ example: false })
-	})
-=======
-})
->>>>>>> a0ce7985
+	})